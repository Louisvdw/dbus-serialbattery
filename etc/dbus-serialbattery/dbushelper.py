# -*- coding: utf-8 -*-
import sys
import os
import platform
import dbus
import traceback

# Victron packages
sys.path.insert(
    1,
    os.path.join(
        os.path.dirname(__file__),
        "/opt/victronenergy/dbus-systemcalc-py/ext/velib_python",
    ),
)
from vedbus import VeDbusService
from settingsdevice import SettingsDevice
import battery
from utils import *


def get_bus():
    return (
        dbus.SessionBus()
        if "DBUS_SESSION_BUS_ADDRESS" in os.environ
        else dbus.SystemBus()
    )


class DbusHelper:
    def __init__(self, battery):
        self.battery = battery
        self.instance = 1
        self.settings = None
<<<<<<< HEAD
        self.error_count = 0
        self._dbusservice = VeDbusService("com.victronenergy.battery." +
                                          self.battery.port[self.battery.port.rfind('/') + 1:],
                                          get_bus())
=======
        self._dbusservice = VeDbusService(
            "com.victronenergy.battery."
            + self.battery.port[self.battery.port.rfind("/") + 1 :],
            get_bus(),
        )
>>>>>>> 049637dd

    def setup_instance(self):
        # bms_id = self.battery.production if self.battery.production is not None else \
        #     self.battery.port[self.battery.port.rfind('/') + 1:]
        bms_id = self.battery.port[self.battery.port.rfind("/") + 1 :]
        path = "/Settings/Devices/serialbattery"
        default_instance = "battery:1"
        settings = {
            "instance": [
                path + "_" + str(bms_id).replace(" ", "_") + "/ClassAndVrmInstance",
                default_instance,
                0,
                0,
            ],
            # 'CellVoltageMin': [path + '/CellVoltageMin', 2.8, 0.0, 5.0],
            # 'CellVoltageMax': [path + '/CellVoltageMax', 3.45, 0.0, 5.0],
            # 'CellVoltageFloat': [path + '/CellVoltageFloat', 3.35, 0.0, 5.0],
            # 'VoltageMaxTime': [path + '/VoltageMaxTime', 900, 0, 0],
            # 'VoltageResetSocLimit': [path + '/VoltageResetSocLimit', 90, 0, 100],
            # 'MaxChargeCurrent': [path + '/MaxCurrentCharge', 5, 0.0, 500],
            # 'MaxDischargeCurrent': [path + '/MaxCurrentDischarge', 7, 0.0, 500],
            # 'AllowDynamicChargeCurrent': [path + '/AllowDynamicChargeCurrent', 1, 0, 1],
            # 'AllowDynamicDischargeCurrent': [path + '/AllowDynamicDischargeCurrent', 1, 0, 1],
            # 'AllowDynamicChargeVoltage': [path + '/AllowDynamicChargeVoltage', 0, 0, 1],
            # 'SocLowWarning': [path + '/SocLowWarning', 20, 0, 100],
            # 'SocLowAlarm': [path + '/SocLowAlarm', 10, 0, 100],
            # 'Capacity': [path + '/Capacity', '', 0, 500],
            # 'EnableInvertedCurrent': [path + '/EnableInvertedCurrent', 0, 0, 1],
            # 'CCMSocLimitCharge1': [path + '/CCMSocLimitCharge1', 98, 0, 100],
            # 'CCMSocLimitCharge2': [path + '/CCMSocLimitCharge2', 95, 0, 100],
            # 'CCMSocLimitCharge3': [path + '/CCMSocLimitCharge3', 91, 0, 100],
            # 'CCMSocLimitDischarge1': [path + '/CCMSocLimitDischarge1', 10, 0, 100],
            # 'CCMSocLimitDischarge2': [path + '/CCMSocLimitDischarge2', 20, 0, 100],
            # 'CCMSocLimitDischarge3': [path + '/CCMSocLimitDischarge3', 30, 0, 100],
            # 'CCMCurrentLimitCharge1': [path + '/CCMCurrentLimitCharge1', 5, 0, 100],
            # 'CCMCurrentLimitCharge2': [path + '/CCMCurrentLimitCharge2', '', 0, 100],
            # 'CCMCurrentLimitCharge3': [path + '/CCMCurrentLimitCharge3', '', 0, 100],
            # 'CCMCurrentLimitDischarge1': [path + '/CCMCurrentLimitDischarge1', 5, 0, 100],
            # 'CCMCurrentLimitDischarge2': [path + '/CCMCurrentLimitDischarge2', '', 0, 100],
            # 'CCMCurrentLimitDischarge3': [path + '/CCMCurrentLimitDischarge3', '', 0, 100],
        }

        self.settings = SettingsDevice(get_bus(), settings, self.handle_changed_setting)
        self.battery.role, self.instance = self.get_role_instance()

    def get_role_instance(self):
        val = self.settings["instance"].split(":")
        logger.info("DeviceInstance = %d", int(val[1]))
        return val[0], int(val[1])

    def handle_changed_setting(self, setting, oldvalue, newvalue):
        if setting == "instance":
            self.battery.role, self.instance = self.get_role_instance()
            logger.info("Changed DeviceInstance = %d", self.instance)
            return
        logger.info(
            "Changed DeviceInstance = %d", float(self.settings["CellVoltageMin"])
        )
        # self._dbusservice['/History/ChargeCycles']

    def setup_vedbus(self):
        # Set up dbus service and device instance
        # and notify of all the attributes we intend to update
        # This is only called once when a battery is initiated
        self.setup_instance()
        short_port = self.battery.port[self.battery.port.rfind("/") + 1 :]
        logger.info("%s" % ("com.victronenergy.battery." + short_port))

        # Get the settings for the battery
        if not self.battery.get_settings():
            return False

        # Create the management objects, as specified in the ccgx dbus-api document
        self._dbusservice.add_path("/Mgmt/ProcessName", __file__)
        self._dbusservice.add_path(
            "/Mgmt/ProcessVersion", "Python " + platform.python_version()
        )
        self._dbusservice.add_path("/Mgmt/Connection", "Serial " + self.battery.port)

        # Create the mandatory objects
        self._dbusservice.add_path("/DeviceInstance", self.instance)
        self._dbusservice.add_path("/ProductId", 0x0)
        self._dbusservice.add_path(
            "/ProductName", "SerialBattery(" + self.battery.type + ")"
        )
        self._dbusservice.add_path(
            "/FirmwareVersion", str(DRIVER_VERSION) + DRIVER_SUBVERSION
        )
        self._dbusservice.add_path("/HardwareVersion", self.battery.hardware_version)
        self._dbusservice.add_path("/Connected", 1)
        self._dbusservice.add_path(
            "/CustomName", "SerialBattery(" + self.battery.type + ")", writeable=True
        )

        # Create static battery info
        self._dbusservice.add_path(
            "/Info/BatteryLowVoltage", self.battery.min_battery_voltage, writeable=True
        )
        self._dbusservice.add_path(
            "/Info/MaxChargeVoltage",
            self.battery.max_battery_voltage,
            writeable=True,
            gettextcallback=lambda p, v: "{:0.2f}V".format(v),
        )
        self._dbusservice.add_path(
            "/Info/MaxChargeCurrent",
            self.battery.max_battery_charge_current,
            writeable=True,
            gettextcallback=lambda p, v: "{:0.2f}A".format(v),
        )
        self._dbusservice.add_path(
            "/Info/MaxDischargeCurrent",
            self.battery.max_battery_discharge_current,
            writeable=True,
            gettextcallback=lambda p, v: "{:0.2f}A".format(v),
        )
        self._dbusservice.add_path(
            "/System/NrOfCellsPerBattery", self.battery.cell_count, writeable=True
        )
        self._dbusservice.add_path("/System/NrOfModulesOnline", 1, writeable=True)
        self._dbusservice.add_path("/System/NrOfModulesOffline", 0, writeable=True)
        self._dbusservice.add_path(
            "/System/NrOfModulesBlockingCharge", None, writeable=True
        )
        self._dbusservice.add_path(
            "/System/NrOfModulesBlockingDischarge", None, writeable=True
        )
        self._dbusservice.add_path(
            "/Capacity",
            self.battery.get_capacity_remain(),
            writeable=True,
            gettextcallback=lambda p, v: "{:0.2f}Ah".format(v),
        )
        self._dbusservice.add_path(
            "/InstalledCapacity",
            self.battery.capacity,
            writeable=True,
            gettextcallback=lambda p, v: "{:0.0f}Ah".format(v),
        )
        self._dbusservice.add_path(
            "/ConsumedAmphours",
            None,
            writeable=True,
            gettextcallback=lambda p, v: "{:0.0f}Ah".format(v),
        )
        # Not used at this stage
        # self._dbusservice.add_path('/System/MinTemperatureCellId', None, writeable=True)
        # self._dbusservice.add_path('/System/MaxTemperatureCellId', None, writeable=True)

        # Create SOC, DC and System items
        self._dbusservice.add_path("/Soc", None, writeable=True)
        self._dbusservice.add_path(
            "/Dc/0/Voltage",
            None,
            writeable=True,
            gettextcallback=lambda p, v: "{:2.2f}V".format(v),
        )
        self._dbusservice.add_path(
            "/Dc/0/Current",
            None,
            writeable=True,
            gettextcallback=lambda p, v: "{:2.2f}A".format(v),
        )
        self._dbusservice.add_path(
            "/Dc/0/Power",
            None,
            writeable=True,
            gettextcallback=lambda p, v: "{:0.0f}W".format(v),
        )
        self._dbusservice.add_path("/Dc/0/Temperature", None, writeable=True)
        self._dbusservice.add_path(
            "/Dc/0/MidVoltage",
            None,
            writeable=True,
            gettextcallback=lambda p, v: "{:0.2f}V".format(v),
        )
        self._dbusservice.add_path(
            "/Dc/0/MidVoltageDeviation",
            None,
            writeable=True,
            gettextcallback=lambda p, v: "{:0.1f}%".format(v),
        )

        # Create battery extras
        self._dbusservice.add_path("/System/MinCellTemperature", None, writeable=True)
        self._dbusservice.add_path("/System/MaxCellTemperature", None, writeable=True)
        self._dbusservice.add_path(
            "/System/MaxCellVoltage",
            None,
            writeable=True,
            gettextcallback=lambda p, v: "{:0.3f}V".format(v),
        )
        self._dbusservice.add_path("/System/MaxVoltageCellId", None, writeable=True)
        self._dbusservice.add_path(
            "/System/MinCellVoltage",
            None,
            writeable=True,
            gettextcallback=lambda p, v: "{:0.3f}V".format(v),
        )
        self._dbusservice.add_path("/System/MinVoltageCellId", None, writeable=True)
        self._dbusservice.add_path("/History/ChargeCycles", None, writeable=True)
        self._dbusservice.add_path("/History/TotalAhDrawn", None, writeable=True)
        self._dbusservice.add_path("/Balancing", None, writeable=True)
        self._dbusservice.add_path("/Io/AllowToCharge", 0, writeable=True)
        self._dbusservice.add_path("/Io/AllowToDischarge", 0, writeable=True)
        # self._dbusservice.add_path('/SystemSwitch',1,writeable=True)

        # Create the alarms
        self._dbusservice.add_path("/Alarms/LowVoltage", None, writeable=True)
        self._dbusservice.add_path("/Alarms/HighVoltage", None, writeable=True)
        self._dbusservice.add_path("/Alarms/LowCellVoltage", None, writeable=True)
        self._dbusservice.add_path("/Alarms/HighCellVoltage", None, writeable=True)
        self._dbusservice.add_path("/Alarms/LowSoc", None, writeable=True)
        self._dbusservice.add_path("/Alarms/HighChargeCurrent", None, writeable=True)
        self._dbusservice.add_path("/Alarms/HighDischargeCurrent", None, writeable=True)
        self._dbusservice.add_path("/Alarms/CellImbalance", None, writeable=True)
        self._dbusservice.add_path("/Alarms/InternalFailure", None, writeable=True)
        self._dbusservice.add_path(
            "/Alarms/HighChargeTemperature", None, writeable=True
        )
        self._dbusservice.add_path("/Alarms/LowChargeTemperature", None, writeable=True)
        self._dbusservice.add_path("/Alarms/HighTemperature", None, writeable=True)
        self._dbusservice.add_path("/Alarms/LowTemperature", None, writeable=True)

        # cell voltages
        if BATTERY_CELL_DATA_FORMAT > 0:
            for i in range(1, self.battery.cell_count + 1):
                cellpath = (
                    "/Cell/%s/Volts"
                    if (BATTERY_CELL_DATA_FORMAT & 2)
                    else "/Voltages/Cell%s"
                )
                self._dbusservice.add_path(
                    cellpath % (str(i)),
                    None,
                    writeable=True,
                    gettextcallback=lambda p, v: "{:0.3f}V".format(v),
                )
                if BATTERY_CELL_DATA_FORMAT & 1:
                    self._dbusservice.add_path(
                        "/Balances/Cell%s" % (str(i)), None, writeable=True
                    )
            pathbase = "Cell" if (BATTERY_CELL_DATA_FORMAT & 2) else "Voltages"
            self._dbusservice.add_path(
                "/%s/Sum" % pathbase,
                None,
                writeable=True,
                gettextcallback=lambda p, v: "{:2.2f}V".format(v),
            )
            self._dbusservice.add_path(
                "/%s/Diff" % pathbase,
                None,
                writeable=True,
                gettextcallback=lambda p, v: "{:0.3f}V".format(v),
            )

        # Create TimeToSoC items
        for num in TIME_TO_SOC_POINTS:
            self._dbusservice.add_path("/TimeToSoC/" + str(num), None, writeable=True)

        return True

    def publish_battery(self, loop):
        # This is called every battery.poll_interval milli second as set up per battery type to read and update the data
        try:
            # Call the battery's refresh_data function
            success = self.battery.refresh_data()
            if success:
                self.error_count = 0
                self.battery.online = True
            else:
                self.error_count += 1
                # If the battery is offline for more than 10 polls (polled every second for most batteries)
<<<<<<< HEAD
                if self.error_count >= 10: 
                    self.battery.online = False
                # Has it completely failed
                if self.error_count >= 60: 
=======
                if error_count >= 10:
                    self.battery.online = False
                # Has it completely failed
                if error_count >= 60:
>>>>>>> 049637dd
                    loop.quit()

            # This is to mannage CCL\DCL
            self.battery.manage_charge_current()

            # This is to mannage CVCL
            self.battery.manage_charge_voltage()

            # publish all the data fro the battery object to dbus
            self.publish_dbus()

        except:
            traceback.print_exc()
            loop.quit()

    def publish_dbus(self):

        # Update SOC, DC and System items
        self._dbusservice["/System/NrOfCellsPerBattery"] = self.battery.cell_count
        self._dbusservice["/Soc"] = round(self.battery.soc, 2)
        self._dbusservice["/Dc/0/Voltage"] = round(self.battery.voltage, 2)
        self._dbusservice["/Dc/0/Current"] = round(self.battery.current, 2)
        self._dbusservice["/Dc/0/Power"] = round(
            self.battery.voltage * self.battery.current, 2
        )
        self._dbusservice["/Dc/0/Temperature"] = self.battery.get_temp()
        self._dbusservice["/Capacity"] = self.battery.get_capacity_remain()
        self._dbusservice["/ConsumedAmphours"] = (
            0
            if self.battery.capacity is None
            or self.battery.get_capacity_remain() is None
            else self.battery.capacity - self.battery.get_capacity_remain()
        )

        midpoint, deviation = self.battery.get_midvoltage()
        if midpoint is not None:
            self._dbusservice["/Dc/0/MidVoltage"] = midpoint
            self._dbusservice["/Dc/0/MidVoltageDeviation"] = deviation

        # Update battery extras
        self._dbusservice["/History/ChargeCycles"] = self.battery.cycles
        self._dbusservice["/History/TotalAhDrawn"] = self.battery.total_ah_drawn
        self._dbusservice["/Io/AllowToCharge"] = (
            1 if self.battery.charge_fet and self.battery.control_allow_charge else 0
        )
        self._dbusservice["/Io/AllowToDischarge"] = (
            1 if self.battery.discharge_fet else 0
        )
        self._dbusservice["/System/NrOfModulesBlockingCharge"] = (
            0
            if self.battery.charge_fet is None
            or (self.battery.charge_fet and self.battery.control_allow_charge)
            else 1
        )
        self._dbusservice["/System/NrOfModulesBlockingDischarge"] = (
            0 if self.battery.discharge_fet is None or self.battery.discharge_fet else 1
        )
        self._dbusservice["/System/NrOfModulesOnline"] = 1 if self.battery.online else 0
        self._dbusservice["/System/NrOfModulesOffline"] = (
            0 if self.battery.online else 1
        )
        self._dbusservice["/System/MinCellTemperature"] = self.battery.get_min_temp()
        self._dbusservice["/System/MaxCellTemperature"] = self.battery.get_max_temp()

        # Charge control
        self._dbusservice[
            "/Info/MaxChargeCurrent"
        ] = self.battery.control_charge_current
        self._dbusservice[
            "/Info/MaxDischargeCurrent"
        ] = self.battery.control_discharge_current

        # Voltage control
        self._dbusservice["/Info/MaxChargeVoltage"] = self.battery.control_voltage

        # Updates from cells
        self._dbusservice["/System/MinVoltageCellId"] = self.battery.get_min_cell_desc()
        self._dbusservice["/System/MaxVoltageCellId"] = self.battery.get_max_cell_desc()
        self._dbusservice[
            "/System/MinCellVoltage"
        ] = self.battery.get_min_cell_voltage()
        self._dbusservice[
            "/System/MaxCellVoltage"
        ] = self.battery.get_max_cell_voltage()
        self._dbusservice["/Balancing"] = self.battery.get_balancing()

        # Update the alarms
        self._dbusservice["/Alarms/LowVoltage"] = self.battery.protection.voltage_low
        self._dbusservice[
            "/Alarms/LowCellVoltage"
        ] = self.battery.protection.voltage_cell_low
        self._dbusservice["/Alarms/HighVoltage"] = self.battery.protection.voltage_high
        self._dbusservice["/Alarms/LowSoc"] = self.battery.protection.soc_low
        self._dbusservice[
            "/Alarms/HighChargeCurrent"
        ] = self.battery.protection.current_over
        self._dbusservice[
            "/Alarms/HighDischargeCurrent"
        ] = self.battery.protection.current_under
        self._dbusservice[
            "/Alarms/CellImbalance"
        ] = self.battery.protection.cell_imbalance
        self._dbusservice[
            "/Alarms/InternalFailure"
        ] = self.battery.protection.internal_failure
        self._dbusservice[
            "/Alarms/HighChargeTemperature"
        ] = self.battery.protection.temp_high_charge
        self._dbusservice[
            "/Alarms/LowChargeTemperature"
        ] = self.battery.protection.temp_low_charge
        self._dbusservice[
            "/Alarms/HighTemperature"
        ] = self.battery.protection.temp_high_discharge
        self._dbusservice[
            "/Alarms/LowTemperature"
        ] = self.battery.protection.temp_low_discharge

        # cell voltages
        if BATTERY_CELL_DATA_FORMAT > 0:
            try:
                voltageSum = 0
                for i in range(self.battery.cell_count):
                    voltage = self.battery.get_cell_voltage(i)
                    cellpath = (
                        "/Cell/%s/Volts"
                        if (BATTERY_CELL_DATA_FORMAT & 2)
                        else "/Voltages/Cell%s"
                    )
                    self._dbusservice[cellpath % (str(i + 1))] = voltage
                    if BATTERY_CELL_DATA_FORMAT & 1:
                        self._dbusservice[
                            "/Balances/Cell%s" % (str(i + 1))
                        ] = self.battery.get_cell_balancing(i)
                    if voltage:
                        voltageSum += voltage
                pathbase = "Cell" if (BATTERY_CELL_DATA_FORMAT & 2) else "Voltages"
                self._dbusservice["/%s/Sum" % pathbase] = voltageSum
                self._dbusservice["/%s/Diff" % pathbase] = (
                    self.battery.get_max_cell_voltage()
                    - self.battery.get_min_cell_voltage()
                )
            except:
                pass

        # Update TimeToSoC
        try:
            if (
                self.battery.capacity is not None
                and len(TIME_TO_SOC_POINTS) > 0
                and self.battery.time_to_soc_update == 0
            ):
                self.battery.time_to_soc_update = TIME_TO_SOC_LOOP_CYCLES
                crntPrctPerSec = (
                    abs(self.battery.current / (self.battery.capacity / 100)) / 3600
                )

                for num in TIME_TO_SOC_POINTS:
                    self._dbusservice["/TimeToSoC/" + str(num)] = (
                        self.battery.get_timetosoc(num, crntPrctPerSec)
                        if self.battery.current
                        else None
                    )

            else:
                self.battery.time_to_soc_update -= 1
        except:
            pass

        logger.debug("logged to dbus [%s]" % str(round(self.battery.soc, 2)))
        self.battery.log_cell_data()<|MERGE_RESOLUTION|>--- conflicted
+++ resolved
@@ -32,18 +32,12 @@
         self.battery = battery
         self.instance = 1
         self.settings = None
-<<<<<<< HEAD
         self.error_count = 0
-        self._dbusservice = VeDbusService("com.victronenergy.battery." +
-                                          self.battery.port[self.battery.port.rfind('/') + 1:],
-                                          get_bus())
-=======
         self._dbusservice = VeDbusService(
             "com.victronenergy.battery."
             + self.battery.port[self.battery.port.rfind("/") + 1 :],
             get_bus(),
         )
->>>>>>> 049637dd
 
     def setup_instance(self):
         # bms_id = self.battery.production if self.battery.production is not None else \
@@ -317,17 +311,10 @@
             else:
                 self.error_count += 1
                 # If the battery is offline for more than 10 polls (polled every second for most batteries)
-<<<<<<< HEAD
-                if self.error_count >= 10: 
+                if self.error_count >= 10:
                     self.battery.online = False
                 # Has it completely failed
-                if self.error_count >= 60: 
-=======
-                if error_count >= 10:
-                    self.battery.online = False
-                # Has it completely failed
-                if error_count >= 60:
->>>>>>> 049637dd
+                if self.error_count >= 60:
                     loop.quit()
 
             # This is to mannage CCL\DCL
