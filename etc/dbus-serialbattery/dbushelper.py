# -*- coding: utf-8 -*-
import sys
import os
import platform
import dbus  # pyright: ignore[reportMissingImports]
import traceback
from time import time

# Victron packages
sys.path.insert(
    1,
    os.path.join(
        os.path.dirname(__file__),
        "/opt/victronenergy/dbus-systemcalc-py/ext/velib_python",
    ),
)
from vedbus import VeDbusService  # noqa: E402 # pyright: ignore[reportMissingImports]
from settingsdevice import (  # noqa: E402 # pyright: ignore[reportMissingImports]
    SettingsDevice,
)
from utils import logger, publish_config_variables  # noqa: E402
import utils  # noqa: E402


def get_bus():
    return (
        dbus.SessionBus()
        if "DBUS_SESSION_BUS_ADDRESS" in os.environ
        else dbus.SystemBus()
    )


class DbusHelper:
    def __init__(self, battery):
        self.battery = battery
        self.instance = 1
        self.settings = None
        self.error = {"count": 0, "timestamp_first": None, "timestamp_last": None}
        self.block_because_disconnect = False
        self._dbusservice = VeDbusService(
            "com.victronenergy.battery."
            + self.battery.port[self.battery.port.rfind("/") + 1 :],
            get_bus(),
        )

    def setup_instance(self):
        # bms_id = self.battery.production if self.battery.production is not None else \
        #     self.battery.port[self.battery.port.rfind('/') + 1:]
        bms_id = self.battery.port[self.battery.port.rfind("/") + 1 :]
        path = "/Settings/Devices/serialbattery"
        default_instance = "battery:1"
        settings = {
            "instance": [
                path + "_" + str(bms_id).replace(" ", "_") + "/ClassAndVrmInstance",
                default_instance,
                0,
                0,
            ],
        }

        self.settings = SettingsDevice(get_bus(), settings, self.handle_changed_setting)
        self.battery.role, self.instance = self.get_role_instance()

    def get_role_instance(self):
        val = self.settings["instance"].split(":")
        logger.info("DeviceInstance = %d", int(val[1]))
        return val[0], int(val[1])

    def handle_changed_setting(self, setting, oldvalue, newvalue):
        if setting == "instance":
            self.battery.role, self.instance = self.get_role_instance()
            logger.info("Changed DeviceInstance = %d", self.instance)
            return

    def setup_vedbus(self):
        # Set up dbus service and device instance
        # and notify of all the attributes we intend to update
        # This is only called once when a battery is initiated
        self.setup_instance()
        short_port = self.battery.port[self.battery.port.rfind("/") + 1 :]
        logger.info("%s" % ("com.victronenergy.battery." + short_port))

        # Get the settings for the battery
        if not self.battery.get_settings():
            return False

        # Create the management objects, as specified in the ccgx dbus-api document
        self._dbusservice.add_path("/Mgmt/ProcessName", __file__)
        self._dbusservice.add_path(
            "/Mgmt/ProcessVersion", "Python " + platform.python_version()
        )
        self._dbusservice.add_path("/Mgmt/Connection", self.battery.connection_name())

        # Create the mandatory objects
        self._dbusservice.add_path("/DeviceInstance", self.instance)
        self._dbusservice.add_path("/ProductId", 0x0)
        self._dbusservice.add_path("/ProductName", self.battery.product_name())
        self._dbusservice.add_path("/FirmwareVersion", str(utils.DRIVER_VERSION))
        self._dbusservice.add_path("/HardwareVersion", self.battery.hardware_version)
        self._dbusservice.add_path("/Connected", 1)
        self._dbusservice.add_path(
<<<<<<< HEAD
            "/CustomName", self.battery.custom_name(), writeable=True
=======
            "/CustomName",
            self.battery.custom_name(),
            writeable=True,
            onchangecallback=self.battery.custom_name_callback,
>>>>>>> 2ed27808
        )
        self._dbusservice.add_path(
            "/Serial", self.battery.unique_identifier(), writeable=True
        )
        self._dbusservice.add_path(
            "/DeviceName", self.battery.custom_field, writeable=True
        )

        # Create static battery info
        self._dbusservice.add_path(
            "/Info/BatteryLowVoltage", self.battery.min_battery_voltage, writeable=True
        )
        self._dbusservice.add_path(
            "/Info/MaxChargeVoltage",
            self.battery.max_battery_voltage,
            writeable=True,
            gettextcallback=lambda p, v: "{:0.2f}V".format(v),
        )
        self._dbusservice.add_path(
            "/Info/MaxChargeCurrent",
            self.battery.max_battery_charge_current,
            writeable=True,
            gettextcallback=lambda p, v: "{:0.2f}A".format(v),
        )
        self._dbusservice.add_path(
            "/Info/MaxDischargeCurrent",
            self.battery.max_battery_discharge_current,
            writeable=True,
            gettextcallback=lambda p, v: "{:0.2f}A".format(v),
        )

        self._dbusservice.add_path("/Info/ChargeMode", None, writeable=True)
        self._dbusservice.add_path("/Info/ChargeModeDebug", None, writeable=True)
        self._dbusservice.add_path("/Info/ChargeLimitation", None, writeable=True)
        self._dbusservice.add_path("/Info/DischargeLimitation", None, writeable=True)

        self._dbusservice.add_path(
            "/System/NrOfCellsPerBattery", self.battery.cell_count, writeable=True
        )
        self._dbusservice.add_path("/System/NrOfModulesOnline", 1, writeable=True)
        self._dbusservice.add_path("/System/NrOfModulesOffline", 0, writeable=True)
        self._dbusservice.add_path(
            "/System/NrOfModulesBlockingCharge", None, writeable=True
        )
        self._dbusservice.add_path(
            "/System/NrOfModulesBlockingDischarge", None, writeable=True
        )
        self._dbusservice.add_path(
            "/Capacity",
            self.battery.get_capacity_remain(),
            writeable=True,
            gettextcallback=lambda p, v: "{:0.2f}Ah".format(v),
        )
        self._dbusservice.add_path(
            "/InstalledCapacity",
            self.battery.capacity,
            writeable=True,
            gettextcallback=lambda p, v: "{:0.0f}Ah".format(v),
        )
        self._dbusservice.add_path(
            "/ConsumedAmphours",
            None,
            writeable=True,
            gettextcallback=lambda p, v: "{:0.0f}Ah".format(v),
        )

        # Create SOC, DC and System items
        self._dbusservice.add_path("/Soc", None, writeable=True)
        self._dbusservice.add_path(
            "/Dc/0/Voltage",
            None,
            writeable=True,
            gettextcallback=lambda p, v: "{:2.2f}V".format(v),
        )
        self._dbusservice.add_path(
            "/Dc/0/Current",
            None,
            writeable=True,
            gettextcallback=lambda p, v: "{:2.2f}A".format(v),
        )
        self._dbusservice.add_path(
            "/Dc/0/Power",
            None,
            writeable=True,
            gettextcallback=lambda p, v: "{:0.0f}W".format(v),
        )
        self._dbusservice.add_path("/Dc/0/Temperature", None, writeable=True)
        self._dbusservice.add_path(
            "/Dc/0/MidVoltage",
            None,
            writeable=True,
            gettextcallback=lambda p, v: "{:0.2f}V".format(v),
        )
        self._dbusservice.add_path(
            "/Dc/0/MidVoltageDeviation",
            None,
            writeable=True,
            gettextcallback=lambda p, v: "{:0.1f}%".format(v),
        )

        # Create battery extras
        self._dbusservice.add_path("/System/MinCellTemperature", None, writeable=True)
        self._dbusservice.add_path("/System/MinTemperatureCellId", None, writeable=True)
        self._dbusservice.add_path("/System/MaxCellTemperature", None, writeable=True)
        self._dbusservice.add_path("/System/MaxTemperatureCellId", None, writeable=True)
        self._dbusservice.add_path("/System/MOSTemperature", None, writeable=True)
        self._dbusservice.add_path("/System/Temperature1", None, writeable=True)
<<<<<<< HEAD
        self._dbusservice.add_path("/System/Temperature2", None, writeable=True)
        self._dbusservice.add_path("/System/Temperature3", None, writeable=True)
        self._dbusservice.add_path("/System/Temperature4", None, writeable=True)
=======
        self._dbusservice.add_path("/System/Temperature1Name", None, writeable=True)
        self._dbusservice.add_path("/System/Temperature2", None, writeable=True)
        self._dbusservice.add_path("/System/Temperature2Name", None, writeable=True)
        self._dbusservice.add_path("/System/Temperature3", None, writeable=True)
        self._dbusservice.add_path("/System/Temperature3Name", None, writeable=True)
        self._dbusservice.add_path("/System/Temperature4", None, writeable=True)
        self._dbusservice.add_path("/System/Temperature4Name", None, writeable=True)
>>>>>>> 2ed27808
        self._dbusservice.add_path(
            "/System/MaxCellVoltage",
            None,
            writeable=True,
            gettextcallback=lambda p, v: "{:0.3f}V".format(v),
        )
        self._dbusservice.add_path("/System/MaxVoltageCellId", None, writeable=True)
        self._dbusservice.add_path(
            "/System/MinCellVoltage",
            None,
            writeable=True,
            gettextcallback=lambda p, v: "{:0.3f}V".format(v),
        )
        self._dbusservice.add_path("/System/MinVoltageCellId", None, writeable=True)
        self._dbusservice.add_path("/History/ChargeCycles", None, writeable=True)
        self._dbusservice.add_path("/History/TotalAhDrawn", None, writeable=True)
        self._dbusservice.add_path("/Balancing", None, writeable=True)
        self._dbusservice.add_path("/Io/AllowToCharge", 0, writeable=True)
        self._dbusservice.add_path("/Io/AllowToDischarge", 0, writeable=True)
        self._dbusservice.add_path("/Io/AllowToBalance", 0, writeable=True)
        self._dbusservice.add_path(
            "/Io/ForceChargingOff",
            0,
            writeable=True,
            onchangecallback=self.battery.force_charging_off_callback,
        )
        self._dbusservice.add_path(
            "/Io/ForceDischargingOff",
            0,
            writeable=True,
            onchangecallback=self.battery.force_discharging_off_callback,
        )
        self._dbusservice.add_path(
            "/Io/TurnBalancingOff",
            0,
            writeable=True,
            onchangecallback=self.battery.turn_balancing_off_callback,
        )
        # self._dbusservice.add_path('/SystemSwitch', 1, writeable=True)

        # Create the alarms
        self._dbusservice.add_path("/Alarms/LowVoltage", None, writeable=True)
        self._dbusservice.add_path("/Alarms/HighVoltage", None, writeable=True)
        self._dbusservice.add_path("/Alarms/LowCellVoltage", None, writeable=True)
        # self._dbusservice.add_path("/Alarms/HighCellVoltage", None, writeable=True)  ## does not exist on the dbus
        self._dbusservice.add_path("/Alarms/LowSoc", None, writeable=True)
        self._dbusservice.add_path("/Alarms/HighChargeCurrent", None, writeable=True)
        self._dbusservice.add_path("/Alarms/HighDischargeCurrent", None, writeable=True)
        self._dbusservice.add_path("/Alarms/CellImbalance", None, writeable=True)
        self._dbusservice.add_path("/Alarms/InternalFailure", None, writeable=True)
        self._dbusservice.add_path(
            "/Alarms/HighChargeTemperature", None, writeable=True
        )
        self._dbusservice.add_path("/Alarms/LowChargeTemperature", None, writeable=True)
        self._dbusservice.add_path("/Alarms/HighTemperature", None, writeable=True)
        self._dbusservice.add_path("/Alarms/LowTemperature", None, writeable=True)
        self._dbusservice.add_path("/Alarms/BmsCable", None, writeable=True)
        self._dbusservice.add_path(
            "/Alarms/HighInternalTemperature", None, writeable=True
        )

        # cell voltages
        if utils.BATTERY_CELL_DATA_FORMAT > 0:
            for i in range(1, self.battery.cell_count + 1):
                cellpath = (
                    "/Cell/%s/Volts"
                    if (utils.BATTERY_CELL_DATA_FORMAT & 2)
                    else "/Voltages/Cell%s"
                )
                self._dbusservice.add_path(
                    cellpath % (str(i)),
                    None,
                    writeable=True,
                    gettextcallback=lambda p, v: "{:0.3f}V".format(v),
                )
                if utils.BATTERY_CELL_DATA_FORMAT & 1:
                    self._dbusservice.add_path(
                        "/Balances/Cell%s" % (str(i)), None, writeable=True
                    )
            pathbase = "Cell" if (utils.BATTERY_CELL_DATA_FORMAT & 2) else "Voltages"
            self._dbusservice.add_path(
                "/%s/Sum" % pathbase,
                None,
                writeable=True,
                gettextcallback=lambda p, v: "{:2.2f}V".format(v),
            )
            self._dbusservice.add_path(
                "/%s/Diff" % pathbase,
                None,
                writeable=True,
                gettextcallback=lambda p, v: "{:0.3f}V".format(v),
            )

        # Create TimeToSoC items only if enabled
        if self.battery.capacity is not None:
            # Create TimeToGo item
            if utils.TIME_TO_GO_ENABLE:
                self._dbusservice.add_path("/TimeToGo", None, writeable=True)
                self._dbusservice.add_path(
                    "/CurrentAvg",
                    None,
                    writeable=True,
                    gettextcallback=lambda p, v: "{:0.2f}A".format(v),
                )

            # Create TimeToSoc items
            if len(utils.TIME_TO_SOC_POINTS) > 0:
                for num in utils.TIME_TO_SOC_POINTS:
                    self._dbusservice.add_path(
                        "/TimeToSoC/" + str(num), None, writeable=True
                    )

        logger.info(f"publish config values = {utils.PUBLISH_CONFIG_VALUES}")
        if utils.PUBLISH_CONFIG_VALUES == 1:
            publish_config_variables(self._dbusservice)

        if self.battery.has_settings:
            self._dbusservice.add_path("/Settings/HasSettings", 1, writeable=False)
            self._dbusservice.add_path(
                "/Settings/ResetSoc",
                0,
                writeable=True,
                onchangecallback=self.battery.reset_soc_callback,
            )

        return True

    def publish_battery(self, loop):
        # This is called every battery.poll_interval milli second as set up per battery type to read and update the data
        try:
            # Call the battery's refresh_data function
            result = self.battery.refresh_data()
            if result:
                # reset error variables
                self.error["count"] = 0
                self.battery.online = True

                # unblock charge/discharge, if it was blocked when battery went offline
                if utils.BLOCK_ON_DISCONNECT:
                    self.block_because_disconnect = False

            else:
                # update error variables
                if self.error["count"] == 0:
                    self.error["timestamp_first"] = int(time())
                self.error["timestamp_last"] = int(time())
                self.error["count"] += 1

                time_since_first_error = (
                    self.error["timestamp_last"] - self.error["timestamp_first"]
                )

                # if the battery did not update in 10 second, it's assumed to be offline
                if time_since_first_error >= 10:
                    self.battery.online = False
                    self.battery.init_values()

                    # block charge/discharge
                    if utils.BLOCK_ON_DISCONNECT:
                        self.block_because_disconnect = True

                # if the battery did not update in 60 second, it's assumed to be completely failed
                if time_since_first_error >= 60:
                    loop.quit()

            # This is to mannage CVCL
            self.battery.manage_charge_voltage()

            # This is to mannage CCL\DCL
            self.battery.manage_charge_current()

            # publish all the data from the battery object to dbus
            self.publish_dbus()

        except Exception:
            traceback.print_exc()
            loop.quit()

    def publish_dbus(self):
        # Update SOC, DC and System items
        self._dbusservice["/System/NrOfCellsPerBattery"] = self.battery.cell_count
        self._dbusservice["/Soc"] = (
            round(self.battery.soc, 2) if self.battery.soc is not None else None
        )
        self._dbusservice["/Dc/0/Voltage"] = (
            round(self.battery.voltage, 2) if self.battery.voltage is not None else None
        )
        self._dbusservice["/Dc/0/Current"] = (
            round(self.battery.current, 2) if self.battery.current is not None else None
        )
        self._dbusservice["/Dc/0/Power"] = (
            round(self.battery.voltage * self.battery.current, 2)
            if self.battery.current is not None and self.battery.current is not None
            else None
        )
        self._dbusservice["/Dc/0/Temperature"] = self.battery.get_temp()
        self._dbusservice["/Capacity"] = self.battery.get_capacity_remain()
        self._dbusservice["/ConsumedAmphours"] = (
            None
            if self.battery.capacity is None
            or self.battery.get_capacity_remain() is None
            else self.battery.capacity - self.battery.get_capacity_remain()
        )

        midpoint, deviation = self.battery.get_midvoltage()
        if midpoint is not None:
            self._dbusservice["/Dc/0/MidVoltage"] = midpoint
            self._dbusservice["/Dc/0/MidVoltageDeviation"] = deviation

        # Update battery extras
        self._dbusservice["/History/ChargeCycles"] = self.battery.cycles
        self._dbusservice["/History/TotalAhDrawn"] = self.battery.total_ah_drawn
        self._dbusservice["/Io/AllowToCharge"] = (
            1
            if self.battery.charge_fet
            and self.battery.control_allow_charge
            and self.block_because_disconnect is False
            else 0
        )
        self._dbusservice["/Io/AllowToDischarge"] = (
            1
            if self.battery.discharge_fet
            and self.battery.control_allow_discharge
            and self.block_because_disconnect is False
            else 0
        )
        self._dbusservice["/Io/AllowToBalance"] = 1 if self.battery.balance_fet else 0
        self._dbusservice["/System/NrOfModulesBlockingCharge"] = (
            0
            if (
                self.battery.charge_fet is None
                or (self.battery.charge_fet and self.battery.control_allow_charge)
            )
            and self.block_because_disconnect is False
            else 1
        )
        self._dbusservice["/System/NrOfModulesBlockingDischarge"] = (
            0
            if (self.battery.discharge_fet is None or self.battery.discharge_fet)
            and self.block_because_disconnect is False
            else 1
        )
        self._dbusservice["/System/NrOfModulesOnline"] = 1 if self.battery.online else 0
        self._dbusservice["/System/NrOfModulesOffline"] = (
            0 if self.battery.online else 1
        )
        self._dbusservice["/System/MinCellTemperature"] = self.battery.get_min_temp()
        self._dbusservice[
            "/System/MinTemperatureCellId"
        ] = self.battery.get_min_temp_id()
        self._dbusservice["/System/MaxCellTemperature"] = self.battery.get_max_temp()
        self._dbusservice[
            "/System/MaxTemperatureCellId"
        ] = self.battery.get_max_temp_id()
        self._dbusservice["/System/MOSTemperature"] = self.battery.get_mos_temp()
        self._dbusservice["/System/Temperature1"] = self.battery.temp1
<<<<<<< HEAD
        self._dbusservice["/System/Temperature2"] = self.battery.temp2
        self._dbusservice["/System/Temperature3"] = self.battery.temp3
        self._dbusservice["/System/Temperature4"] = self.battery.temp4
=======
        self._dbusservice["/System/Temperature1Name"] = utils.TEMP_1_NAME
        self._dbusservice["/System/Temperature2"] = self.battery.temp2
        self._dbusservice["/System/Temperature2Name"] = utils.TEMP_2_NAME
        self._dbusservice["/System/Temperature3"] = self.battery.temp3
        self._dbusservice["/System/Temperature3Name"] = utils.TEMP_3_NAME
        self._dbusservice["/System/Temperature4"] = self.battery.temp4
        self._dbusservice["/System/Temperature4Name"] = utils.TEMP_4_NAME
>>>>>>> 2ed27808

        # Voltage control
        self._dbusservice["/Info/MaxChargeVoltage"] = self.battery.control_voltage

        # Charge control
        self._dbusservice[
            "/Info/MaxChargeCurrent"
        ] = self.battery.control_charge_current
        self._dbusservice[
            "/Info/MaxDischargeCurrent"
        ] = self.battery.control_discharge_current

        # Voltage and charge control info
        self._dbusservice["/Info/ChargeMode"] = self.battery.charge_mode
        self._dbusservice["/Info/ChargeModeDebug"] = self.battery.charge_mode_debug
        self._dbusservice["/Info/ChargeLimitation"] = self.battery.charge_limitation
        self._dbusservice[
            "/Info/DischargeLimitation"
        ] = self.battery.discharge_limitation

        # Updates from cells
        self._dbusservice["/System/MinVoltageCellId"] = self.battery.get_min_cell_desc()
        self._dbusservice["/System/MaxVoltageCellId"] = self.battery.get_max_cell_desc()
        self._dbusservice[
            "/System/MinCellVoltage"
        ] = self.battery.get_min_cell_voltage()
        self._dbusservice[
            "/System/MaxCellVoltage"
        ] = self.battery.get_max_cell_voltage()
        self._dbusservice["/Balancing"] = self.battery.get_balancing()

        # Update the alarms
        self._dbusservice["/Alarms/LowVoltage"] = self.battery.protection.voltage_low
        self._dbusservice[
            "/Alarms/LowCellVoltage"
        ] = self.battery.protection.voltage_cell_low
        # disable high voltage warning temporarly, if loading to bulk voltage and bulk voltage reached is 30 minutes ago
        self._dbusservice["/Alarms/HighVoltage"] = (
            self.battery.protection.voltage_high
            if (
                self.battery.bulk_requested is False
                and self.battery.bulk_last_reached < int(time()) - (60 * 30)
            )
            else 0
        )
        self._dbusservice["/Alarms/LowSoc"] = self.battery.protection.soc_low
        self._dbusservice[
            "/Alarms/HighChargeCurrent"
        ] = self.battery.protection.current_over
        self._dbusservice[
            "/Alarms/HighDischargeCurrent"
        ] = self.battery.protection.current_under
        self._dbusservice[
            "/Alarms/CellImbalance"
        ] = self.battery.protection.cell_imbalance
        self._dbusservice[
            "/Alarms/InternalFailure"
        ] = self.battery.protection.internal_failure
        self._dbusservice[
            "/Alarms/HighChargeTemperature"
        ] = self.battery.protection.temp_high_charge
        self._dbusservice[
            "/Alarms/LowChargeTemperature"
        ] = self.battery.protection.temp_low_charge
        self._dbusservice[
            "/Alarms/HighTemperature"
        ] = self.battery.protection.temp_high_discharge
        self._dbusservice[
            "/Alarms/LowTemperature"
        ] = self.battery.protection.temp_low_discharge
        self._dbusservice["/Alarms/BmsCable"] = (
            2 if self.block_because_disconnect else 0
        )
        self._dbusservice[
            "/Alarms/HighInternalTemperature"
        ] = self.battery.protection.temp_high_internal

        # cell voltages
        if utils.BATTERY_CELL_DATA_FORMAT > 0:
            try:
                voltageSum = 0
                for i in range(self.battery.cell_count):
                    voltage = self.battery.get_cell_voltage(i)
                    cellpath = (
                        "/Cell/%s/Volts"
                        if (utils.BATTERY_CELL_DATA_FORMAT & 2)
                        else "/Voltages/Cell%s"
                    )
                    self._dbusservice[cellpath % (str(i + 1))] = voltage
                    if utils.BATTERY_CELL_DATA_FORMAT & 1:
                        self._dbusservice[
                            "/Balances/Cell%s" % (str(i + 1))
                        ] = self.battery.get_cell_balancing(i)
                    if voltage:
                        voltageSum += voltage
                pathbase = (
                    "Cell" if (utils.BATTERY_CELL_DATA_FORMAT & 2) else "Voltages"
                )
                self._dbusservice["/%s/Sum" % pathbase] = voltageSum
                self._dbusservice["/%s/Diff" % pathbase] = (
                    self.battery.get_max_cell_voltage()
                    - self.battery.get_min_cell_voltage()
                )
            except Exception:
                pass

        # Update TimeToGo and/or TimeToSoC
        try:
            # calculate current average for the last 300 cycles
            # if Time-To-Go or Time-To-SoC is enabled
            if utils.TIME_TO_GO_ENABLE or len(utils.TIME_TO_SOC_POINTS) > 0:
                if self.battery.current is not None:
                    self.battery.current_avg_lst.append(self.battery.current)

                # delete oldest value
                if len(self.battery.current_avg_lst) > 300:
                    del self.battery.current_avg_lst[0]

            """
            logger.info(
                str(self.battery.capacity)
                + " - "
                + str(utils.TIME_TO_GO_ENABLE)
                + " - "
                + str(len(utils.TIME_TO_SOC_POINTS))
                + " - "
                + str(int(time()) - self.battery.time_to_soc_update)
                + " - "
                + str(utils.TIME_TO_SOC_RECALCULATE_EVERY)
            )
            """

            if (
                self.battery.capacity is not None
                and (utils.TIME_TO_GO_ENABLE or len(utils.TIME_TO_SOC_POINTS) > 0)
                and (
                    int(time()) - self.battery.time_to_soc_update
                    >= utils.TIME_TO_SOC_RECALCULATE_EVERY
                )
            ):
                self.battery.time_to_soc_update = int(time())

                self.battery.current_avg = round(
                    sum(self.battery.current_avg_lst)
                    / len(self.battery.current_avg_lst),
                    2,
                )

                self._dbusservice["/CurrentAvg"] = self.battery.current_avg

                crntPrctPerSec = (
                    abs(self.battery.current_avg / (self.battery.capacity / 100)) / 3600
                )

                # Update TimeToGo item
                if utils.TIME_TO_GO_ENABLE:
                    if self.battery.current_avg is not None:
                        # Update TimeToGo item, has to be a positive int since it's used from dbus-systemcalc-py
                        self._dbusservice["/TimeToGo"] = (
                            abs(
                                int(
                                    self.battery.get_timeToSoc(
                                        # switch value depending on charging/discharging
                                        utils.SOC_LOW_WARNING
                                        if self.battery.current_avg < 0
                                        else 100,
                                        crntPrctPerSec,
                                        True,
                                    )
                                )
                            )
                            if self.battery.current_avg
                            and abs(self.battery.current_avg) > 0.1
                            else None
                        )
                    else:
                        self._dbusservice["/TimeToGo"] = None

                # Update TimeToSoc items
                if len(utils.TIME_TO_SOC_POINTS) > 0:
                    for num in utils.TIME_TO_SOC_POINTS:
                        self._dbusservice["/TimeToSoC/" + str(num)] = (
                            self.battery.get_timeToSoc(num, crntPrctPerSec)
                            if self.battery.current_avg
                            else None
                        )

        except Exception:
            exception_type, exception_object, exception_traceback = sys.exc_info()
            file = exception_traceback.tb_frame.f_code.co_filename
            line = exception_traceback.tb_lineno
            logger.error(
                f"Exception occurred: {repr(exception_object)} of type {exception_type} in {file} line #{line}"
            )
            pass

        if self.battery.soc is not None:
            logger.debug("logged to dbus [%s]" % str(round(self.battery.soc, 2)))
            self.battery.log_cell_data()

        if self.battery.has_settings:
            self._dbusservice["/Settings/ResetSoc"] = self.battery.reset_soc<|MERGE_RESOLUTION|>--- conflicted
+++ resolved
@@ -99,14 +99,10 @@
         self._dbusservice.add_path("/HardwareVersion", self.battery.hardware_version)
         self._dbusservice.add_path("/Connected", 1)
         self._dbusservice.add_path(
-<<<<<<< HEAD
-            "/CustomName", self.battery.custom_name(), writeable=True
-=======
             "/CustomName",
             self.battery.custom_name(),
             writeable=True,
             onchangecallback=self.battery.custom_name_callback,
->>>>>>> 2ed27808
         )
         self._dbusservice.add_path(
             "/Serial", self.battery.unique_identifier(), writeable=True
@@ -214,11 +210,6 @@
         self._dbusservice.add_path("/System/MaxTemperatureCellId", None, writeable=True)
         self._dbusservice.add_path("/System/MOSTemperature", None, writeable=True)
         self._dbusservice.add_path("/System/Temperature1", None, writeable=True)
-<<<<<<< HEAD
-        self._dbusservice.add_path("/System/Temperature2", None, writeable=True)
-        self._dbusservice.add_path("/System/Temperature3", None, writeable=True)
-        self._dbusservice.add_path("/System/Temperature4", None, writeable=True)
-=======
         self._dbusservice.add_path("/System/Temperature1Name", None, writeable=True)
         self._dbusservice.add_path("/System/Temperature2", None, writeable=True)
         self._dbusservice.add_path("/System/Temperature2Name", None, writeable=True)
@@ -226,7 +217,6 @@
         self._dbusservice.add_path("/System/Temperature3Name", None, writeable=True)
         self._dbusservice.add_path("/System/Temperature4", None, writeable=True)
         self._dbusservice.add_path("/System/Temperature4Name", None, writeable=True)
->>>>>>> 2ed27808
         self._dbusservice.add_path(
             "/System/MaxCellVoltage",
             None,
@@ -483,11 +473,6 @@
         ] = self.battery.get_max_temp_id()
         self._dbusservice["/System/MOSTemperature"] = self.battery.get_mos_temp()
         self._dbusservice["/System/Temperature1"] = self.battery.temp1
-<<<<<<< HEAD
-        self._dbusservice["/System/Temperature2"] = self.battery.temp2
-        self._dbusservice["/System/Temperature3"] = self.battery.temp3
-        self._dbusservice["/System/Temperature4"] = self.battery.temp4
-=======
         self._dbusservice["/System/Temperature1Name"] = utils.TEMP_1_NAME
         self._dbusservice["/System/Temperature2"] = self.battery.temp2
         self._dbusservice["/System/Temperature2Name"] = utils.TEMP_2_NAME
@@ -495,7 +480,6 @@
         self._dbusservice["/System/Temperature3Name"] = utils.TEMP_3_NAME
         self._dbusservice["/System/Temperature4"] = self.battery.temp4
         self._dbusservice["/System/Temperature4Name"] = utils.TEMP_4_NAME
->>>>>>> 2ed27808
 
         # Voltage control
         self._dbusservice["/Info/MaxChargeVoltage"] = self.battery.control_voltage
