# -*- coding: utf-8 -*-
import logging

import configparser
from pathlib import Path
from typing import List, Any, Callable

import serial
from time import sleep
from struct import unpack_from
import bisect

# Logging
logging.basicConfig()
logger = logging.getLogger("SerialBattery")
logger.setLevel(logging.INFO)

config = configparser.ConfigParser()
path = Path(__file__).parents[0]
default_config_file_path = path.joinpath("default_config.ini").absolute().__str__()
custom_config_file_path = path.joinpath("config.ini").absolute().__str__()
config.read([default_config_file_path, custom_config_file_path])


def _get_list_from_config(
    group: str, option: str, mapper: Callable[[Any], Any] = lambda v: v
) -> List[Any]:
    rawList = config[group][option].split(",")
    return list(
        map(mapper, [item for item in rawList if item != "" and item is not None])
    )


# battery types
# if not specified: baud = 9600
<<<<<<< HEAD
battery_types = [
    {"bms": "LltJbd"},
    {"bms": "Ant", "baud": 19200},
    {"bms": "Daly", "address": b"\x40"},
    {"bms": "Daly", "address": b"\x80"},
    {"bms": "Jkbms", "baud": 115200},
    {"bms": "Jkbms_Ble", "address": "C8:47:8C:E4:54:0E"},
    #    {"bms" : "Sinowealth"},
    {"bms": "Lifepower"},
    {"bms": "Renogy", "address": b"\x30"},
    {"bms": "Renogy", "address": b"\xF7"},
    {"bms": "Ecs", "baud": 19200},
    #    {"bms" : "MNB"},
]
=======
>>>>>>> 6471152b

# Constants - Need to dynamically get them in future
DRIVER_VERSION = 0.14
DRIVER_SUBVERSION = "b3ble"
zero_char = chr(48)
degree_sign = "\N{DEGREE SIGN}"

# Choose the mode for voltage / current limitations (True / False)
# False is a Step mode. This is the default with limitations on hard boundary steps
# True "Linear"    # New linear limitations by WaldemarFech for smoother values
LINEAR_LIMITATION_ENABLE = "True" == config["DEFAULT"]["LINEAR_LIMITATION_ENABLE"]

# battery Current limits
MAX_BATTERY_CHARGE_CURRENT = float(config["DEFAULT"]["MAX_BATTERY_CHARGE_CURRENT"])
MAX_BATTERY_DISCHARGE_CURRENT = float(
    config["DEFAULT"]["MAX_BATTERY_DISCHARGE_CURRENT"]
)

# -------- Cell Voltage limitation ---------
# Description:
# Maximal charge / discharge current will be in-/decreased depending on min- and max-cell-voltages
# Example: 18cells * 3.55V/cell = 63.9V max charge voltage. 18 * 2.7V = 48,6V min discharge voltage
#          ... but the (dis)charge current will be (in-/)decreased, if even ONE SINGLE BATTERY CELL reaches the limits

# Charge current control management referring to cell-voltage enable (True/False).
CCCM_CV_ENABLE = "True" == config["DEFAULT"]["CCCM_CV_ENABLE"]
# Discharge current control management referring to cell-voltage enable (True/False).
DCCM_CV_ENABLE = "True" == config["DEFAULT"]["DCCM_CV_ENABLE"]

# Set Steps to reduce battery current. The current will be changed linear between those steps
CELL_VOLTAGES_WHILE_CHARGING = _get_list_from_config(
    "DEFAULT", "CELL_VOLTAGES_WHILE_CHARGING", lambda v: float(v)
)
MAX_CHARGE_CURRENT_CV = _get_list_from_config(
    "DEFAULT",
    "MAX_CHARGE_CURRENT_CV_FRACTION",
    lambda v: MAX_BATTERY_CHARGE_CURRENT * float(v),
)

CELL_VOLTAGES_WHILE_DISCHARGING = _get_list_from_config(
    "DEFAULT", "CELL_VOLTAGES_WHILE_DISCHARGING", lambda v: float(v)
)
MAX_DISCHARGE_CURRENT_CV = _get_list_from_config(
    "DEFAULT",
    "MAX_DISCHARGE_CURRENT_CV_FRACTION",
    lambda v: MAX_BATTERY_DISCHARGE_CURRENT * float(v),
)

# -------- Temperature limitation ---------
# Description:
# Maximal charge / discharge current will be in-/decreased depending on temperature
# Example: The temperature limit will be monitored to control the currents. If there are two temperature senors,
#          then the worst case will be calculated and the more secure lower current will be set.
# Charge current control management referring to temperature enable (True/False).
CCCM_T_ENABLE = "True" == config["DEFAULT"]["CCCM_T_ENABLE"]
# Charge current control management referring to temperature enable (True/False).
DCCM_T_ENABLE = "True" == config["DEFAULT"]["DCCM_T_ENABLE"]

# Set Steps to reduce battery current. The current will be changed linear between those steps
TEMPERATURE_LIMITS_WHILE_CHARGING = _get_list_from_config(
    "DEFAULT", "TEMPERATURE_LIMITS_WHILE_CHARGING", lambda v: float(v)
)
MAX_CHARGE_CURRENT_T = _get_list_from_config(
    "DEFAULT",
    "MAX_CHARGE_CURRENT_T_FRACTION",
    lambda v: MAX_BATTERY_CHARGE_CURRENT * float(v),
)

TEMPERATURE_LIMITS_WHILE_DISCHARGING = _get_list_from_config(
    "DEFAULT", "TEMPERATURE_LIMITS_WHILE_DISCHARGING", lambda v: float(v)
)
MAX_DISCHARGE_CURRENT_T = _get_list_from_config(
    "DEFAULT",
    "MAX_DISCHARGE_CURRENT_T_FRACTION",
    lambda v: MAX_BATTERY_DISCHARGE_CURRENT * float(v),
)

# if the cell voltage reaches 3.55V, then reduce current battery-voltage by 0.01V
# if the cell voltage goes over 3.6V, then the maximum penalty will not be exceeded
# there will be a sum of all penalties for each cell, which exceeds the limits
PENALTY_AT_CELL_VOLTAGE = _get_list_from_config(
    "DEFAULT", "PENALTY_AT_CELL_VOLTAGE", lambda v: float(v)
)
PENALTY_BATTERY_VOLTAGE = _get_list_from_config(
    "DEFAULT", "PENALTY_BATTERY_VOLTAGE", lambda v: float(v)
)


# -------- SOC limitation ---------
# Description:
# Maximal charge / discharge current will be increased / decreased depending on State of Charge, see CC_SOC_LIMIT1 etc.
# The State of Charge (SoC) charge / discharge current will be in-/decreased depending on SOC.
# Example: 16cells * 3.45V/cell = 55,2V max charge voltage. 16*2.9V = 46,4V min discharge voltage
# Cell min/max voltages - used with the cell count to get the min/max battery voltage
MIN_CELL_VOLTAGE = float(config["DEFAULT"]["MIN_CELL_VOLTAGE"])
MAX_CELL_VOLTAGE = float(config["DEFAULT"]["MAX_CELL_VOLTAGE"])
FLOAT_CELL_VOLTAGE = float(config["DEFAULT"]["FLOAT_CELL_VOLTAGE"])
MAX_VOLTAGE_TIME_SEC = float(config["DEFAULT"]["MAX_VOLTAGE_TIME_SEC"])
SOC_LEVEL_TO_RESET_VOLTAGE_LIMIT = float(
    config["DEFAULT"]["SOC_LEVEL_TO_RESET_VOLTAGE_LIMIT"]
)

# Charge current control management enable (True/False).
CCCM_SOC_ENABLE = "True" == config["DEFAULT"]["CCCM_SOC_ENABLE"]
# Discharge current control management enable (True/False).
DCCM_SOC_ENABLE = "True" == config["DEFAULT"]["DCCM_SOC_ENABLE"]

# charge current soc limits
CC_SOC_LIMIT1 = float(config["DEFAULT"]["CC_SOC_LIMIT1"])
CC_SOC_LIMIT2 = float(config["DEFAULT"]["CC_SOC_LIMIT2"])
CC_SOC_LIMIT3 = float(config["DEFAULT"]["CC_SOC_LIMIT3"])

# charge current limits
CC_CURRENT_LIMIT1 = MAX_BATTERY_CHARGE_CURRENT * float(
    config["DEFAULT"]["CC_CURRENT_LIMIT1_FRACTION"]
)
CC_CURRENT_LIMIT2 = MAX_BATTERY_CHARGE_CURRENT * float(
    config["DEFAULT"]["CC_CURRENT_LIMIT2_FRACTION"]
)
CC_CURRENT_LIMIT3 = MAX_BATTERY_CHARGE_CURRENT * float(
    config["DEFAULT"]["CC_CURRENT_LIMIT3_FRACTION"]
)

# discharge current soc limits
DC_SOC_LIMIT1 = float(config["DEFAULT"]["DC_SOC_LIMIT1"])
DC_SOC_LIMIT2 = float(config["DEFAULT"]["DC_SOC_LIMIT2"])
DC_SOC_LIMIT3 = float(config["DEFAULT"]["DC_SOC_LIMIT3"])

# discharge current limits
DC_CURRENT_LIMIT1 = MAX_BATTERY_DISCHARGE_CURRENT * float(
    config["DEFAULT"]["DC_CURRENT_LIMIT1_FRACTION"]
)
DC_CURRENT_LIMIT2 = MAX_BATTERY_DISCHARGE_CURRENT * float(
    config["DEFAULT"]["DC_CURRENT_LIMIT2_FRACTION"]
)
DC_CURRENT_LIMIT3 = MAX_BATTERY_DISCHARGE_CURRENT * float(
    config["DEFAULT"]["DC_CURRENT_LIMIT3_FRACTION"]
)

# Charge voltage control management enable (True/False).
CVCM_ENABLE = "True" == config["DEFAULT"]["CVCM_ENABLE"]

# Simulate Midpoint graph (True/False).
MIDPOINT_ENABLE = "True" == config["DEFAULT"]["MIDPOINT_ENABLE"]

# soc low levels
SOC_LOW_WARNING = float(config["DEFAULT"]["SOC_LOW_WARNING"])
SOC_LOW_ALARM = float(config["DEFAULT"]["SOC_LOW_ALARM"])

# Daly settings
# Battery capacity (amps) if the BMS does not support reading it
BATTERY_CAPACITY = float(config["DEFAULT"]["BATTERY_CAPACITY"])
# Invert Battery Current. Default non-inverted. Set to -1 to invert
INVERT_CURRENT_MEASUREMENT = int(config["DEFAULT"]["INVERT_CURRENT_MEASUREMENT"])

# TIME TO SOC settings [Valid values 0-100, but I don't recommend more that 20 intervals]
# Set of SoC percentages to report on dbus. The more you specify the more it will impact system performance.
# TIME_TO_SOC_POINTS = [100, 95, 90, 85, 80, 75, 70, 65, 60, 55, 50, 45, 40, 35, 30, 25, 20, 15, 10, 5, 0]
# Every 5% SoC
# TIME_TO_SOC_POINTS = [100, 95, 90, 85, 75, 50, 25, 20, 10, 0]
TIME_TO_SOC_POINTS = _get_list_from_config("DEFAULT", "TIME_TO_SOC_POINTS")
# Specify TimeToSoc value type: [Valid values 1,2,3]
# TIME_TO_SOC_VALUE_TYPE = 1      # Seconds
# TIME_TO_SOC_VALUE_TYPE = 2      # Time string HH:MN:SC
TIME_TO_SOC_VALUE_TYPE = int(config["DEFAULT"]["TIME_TO_SOC_VALUE_TYPE"])
# Specify how many loop cycles between each TimeToSoc updates
TIME_TO_SOC_LOOP_CYCLES = int(config["DEFAULT"]["TIME_TO_SOC_LOOP_CYCLES"])
# Include TimeToSoC points when moving away from the SoC point. [Valid values True,False]
# These will be as negative time. Disabling this improves performance slightly.
TIME_TO_SOC_INC_FROM = "True" == config["DEFAULT"]["TIME_TO_SOC_INC_FROM"]


# Select the format of cell data presented on dbus. [Valid values 0,1,2,3]
# 0 Do not publish all the cells (only the min/max cell data as used by the default GX)
# 1 Format: /Voltages/Cell# (also available for display on Remote Console)
# 2 Format: /Cell/#/Volts
# 3 Both formats 1 and 2
BATTERY_CELL_DATA_FORMAT = int(config["DEFAULT"]["BATTERY_CELL_DATA_FORMAT"])

# Settings for ESC GreenMeter and Lipro devices
GREENMETER_ADDRESS = int(config["DEFAULT"]["GREENMETER_ADDRESS"])
LIPRO_START_ADDRESS = int(config["DEFAULT"]["LIPRO_START_ADDRESS"])
LIPRO_END_ADDRESS = int(config["DEFAULT"]["LIPRO_END_ADDRESS"])
LIPRO_CELL_COUNT = int(config["DEFAULT"]["LIPRO_CELL_COUNT"])

PUBLISH_CONFIG_VALUES = int(config["DEFAULT"]["PUBLISH_CONFIG_VALUES"])

BMS_TYPE = config["DEFAULT"]["BMS_TYPE"]


def constrain(val, min_val, max_val):
    if min_val > max_val:
        min_val, max_val = max_val, min_val
    return min(max_val, max(min_val, val))


def mapRange(inValue, inMin, inMax, outMin, outMax):
    return outMin + (((inValue - inMin) / (inMax - inMin)) * (outMax - outMin))


def mapRangeConstrain(inValue, inMin, inMax, outMin, outMax):
    return constrain(mapRange(inValue, inMin, inMax, outMin, outMax), outMin, outMax)


def calcLinearRelationship(inValue, inArray, outArray):
    if inArray[0] > inArray[-1]:  # change compare-direction in array
        return calcLinearRelationship(inValue, inArray[::-1], outArray[::-1])
    else:

        # Handle out of bounds
        if inValue <= inArray[0]:
            return outArray[0]
        if inValue >= inArray[-1]:
            return outArray[-1]

        # else calculate linear current between the setpoints
        idx = bisect.bisect(inArray, inValue)
        upperIN = inArray[idx - 1]  # begin with idx 0 as max value
        upperOUT = outArray[idx - 1]
        lowerIN = inArray[idx]
        lowerOUT = outArray[idx]
        return mapRangeConstrain(inValue, lowerIN, upperIN, lowerOUT, upperOUT)


def calcStepRelationship(inValue, inArray, outArray, returnLower):
    if inArray[0] > inArray[-1]:  # change compare-direction in array
        return calcStepRelationship(inValue, inArray[::-1], outArray[::-1], returnLower)

    # Handle out of bounds
    if inValue <= inArray[0]:
        return outArray[0]
    if inValue >= inArray[-1]:
        return outArray[-1]

    # else get index between the setpoints
    idx = bisect.bisect(inArray, inValue)

    return outArray[idx] if returnLower else outArray[idx - 1]


def is_bit_set(tmp):
    return False if tmp == zero_char else True


def kelvin_to_celsius(kelvin_temp):
    return kelvin_temp - 273.1


def format_value(value, prefix, suffix):
    return (
        None
        if value is None
        else ("" if prefix is None else prefix)
        + str(value)
        + ("" if suffix is None else suffix)
    )


def read_serial_data(
    command, port, baud, length_pos, length_check, length_fixed=None, length_size=None
):
    try:
        with serial.Serial(port, baudrate=baud, timeout=0.1) as ser:
            return read_serialport_data(
                ser, command, length_pos, length_check, length_fixed, length_size
            )

    except serial.SerialException as e:
        logger.error(e)
        return False


# Open the serial port
# Return variable for the openned port
def open_serial_port(port, baud):
    ser = None
    tries = 3
    while tries > 0:
        try:
            ser = serial.Serial(port, baudrate=baud, timeout=0.1)
            tries = 0
        except serial.SerialException as e:
            logger.error(e)
            tries -= 1

    return ser


# Read data from previously openned serial port
def read_serialport_data(
    ser: serial.Serial,
    command,
    length_pos,
    length_check,
    length_fixed=None,
    length_size=None,
):
    try:
        ser.flushOutput()
        ser.flushInput()
        ser.write(command)

        length_byte_size = 1
        if length_size is not None:
            if length_size.upper() == "H":
                length_byte_size = 2
            elif length_size.upper() == "I" or length_size.upper() == "L":
                length_byte_size = 4

        count = 0
        toread = ser.inWaiting()

        while toread < (length_pos + length_byte_size):
            sleep(0.005)
            toread = ser.inWaiting()
            count += 1
            if count > 50:
                logger.error(">>> ERROR: No reply - returning")
                return False

        # logger.info('serial data toread ' + str(toread))
        res = ser.read(toread)
        if length_fixed is not None:
            length = length_fixed
        else:
            if len(res) < (length_pos + length_byte_size):
                logger.error(
                    ">>> ERROR: No reply - returning [len:" + str(len(res)) + "]"
                )
                return False
            length_size = length_size if length_size is not None else "B"
            length = unpack_from(">" + length_size, res, length_pos)[0]

        # logger.info('serial data length ' + str(length))

        count = 0
        data = bytearray(res)
        while len(data) <= length + length_check:
            res = ser.read(length + length_check)
            data.extend(res)
            # logger.info('serial data length ' + str(len(data)))
            sleep(0.005)
            count += 1
            if count > 150:
                logger.error(
                    ">>> ERROR: No reply - returning [len:"
                    + str(len(data))
                    + "/"
                    + str(length + length_check)
                    + "]"
                )
                return False

        return data

    except serial.SerialException as e:
        logger.error(e)
        return False


locals_copy = locals().copy()


def publish_config_variables(dbusservice):
    for variable, value in locals_copy.items():
        if variable.startswith("__"):
            continue
        if (
            isinstance(value, float)
            or isinstance(value, int)
            or isinstance(value, str)
            or isinstance(value, List)
        ):
            dbusservice.add_path(f"/Info/Config/{variable}", value)<|MERGE_RESOLUTION|>--- conflicted
+++ resolved
@@ -33,23 +33,6 @@
 
 # battery types
 # if not specified: baud = 9600
-<<<<<<< HEAD
-battery_types = [
-    {"bms": "LltJbd"},
-    {"bms": "Ant", "baud": 19200},
-    {"bms": "Daly", "address": b"\x40"},
-    {"bms": "Daly", "address": b"\x80"},
-    {"bms": "Jkbms", "baud": 115200},
-    {"bms": "Jkbms_Ble", "address": "C8:47:8C:E4:54:0E"},
-    #    {"bms" : "Sinowealth"},
-    {"bms": "Lifepower"},
-    {"bms": "Renogy", "address": b"\x30"},
-    {"bms": "Renogy", "address": b"\xF7"},
-    {"bms": "Ecs", "baud": 19200},
-    #    {"bms" : "MNB"},
-]
-=======
->>>>>>> 6471152b
 
 # Constants - Need to dynamically get them in future
 DRIVER_VERSION = 0.14
