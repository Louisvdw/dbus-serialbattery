# -*- coding: utf-8 -*-
import logging
import serial
from time import sleep
from struct import unpack_from
import bisect

# Logging
logging.basicConfig()
logger = logging.getLogger("SerialBattery")
logger.setLevel(logging.INFO)

# battery types
# if not specified: baud = 9600
battery_types = [
    {"bms": "LltJbd"},
    {"bms": "Ant", "baud": 19200},
    {"bms": "Daly", "address": b"\x40"},
    {"bms": "Daly", "address": b"\x80"},
    {"bms": "Jkbms", "baud": 115200},
    #    {"bms" : "Sinowealth"},
    {"bms": "Lifepower"},
    {"bms": "Renogy", "address": b"\x30"},
    {"bms": "Renogy", "address": b"\xF7"},
    {"bms": "Ecs", "baud": 19200},
    #    {"bms" : "MNB"},
]

# Constants - Need to dynamically get them in future
DRIVER_VERSION = 0.14
DRIVER_SUBVERSION = ".3"
zero_char = chr(48)
degree_sign = "\N{DEGREE SIGN}"

# Choose the mode for voltage / current limitations (True / False)
# False is a Step mode. This is the default with limitations on hard boundary steps
# True "Linear"    # New linear limitations by WaldemarFech for smoother values
LINEAR_LIMITATION_ENABLE = False

<<<<<<< HEAD
# battery Current limits
MAX_BATTERY_CHARGE_CURRENT = 70.0
MAX_BATTERY_DISCHARGE_CURRENT = 90.0

######### Cell Voltage limitation #########
=======
# -------- Cell Voltage limitation ---------
>>>>>>> 43140c96
# Description:
# Maximal charge / discharge current will be in-/decreased depending on min- and max-cell-voltages
# Example: 18cells * 3.55V/cell = 63.9V max charge voltage. 18 * 2.7V = 48,6V min discharge voltage
#          ... but the (dis)charge current will be (in-/)decreased, if even ONE SINGLE BATTERY CELL reaches the limits

# Charge current control management referring to cell-voltage enable (True/False).
CCCM_CV_ENABLE = True
# Discharge current control management referring to cell-voltage enable (True/False).
DCCM_CV_ENABLE = True

# Set Steps to reduce battery current. The current will be changed linear between those steps
CELL_VOLTAGES_WHILE_CHARGING = [3.55, 3.50, 3.45, 3.30]
<<<<<<< HEAD
MAX_CHARGE_CURRENT_CV = [
    0,
    MAX_BATTERY_CHARGE_CURRENT * 0.05,
    MAX_BATTERY_CHARGE_CURRENT * 0.5,
    MAX_BATTERY_CHARGE_CURRENT,
]

CELL_VOLTAGES_WHILE_DISCHARGING = [2.70, 2.80, 2.90, 3.10]
MAX_DISCHARGE_CURRENT_CV = [
    0,
    MAX_BATTERY_DISCHARGE_CURRENT * 0.1,
    MAX_BATTERY_DISCHARGE_CURRENT * 0.5,
    MAX_BATTERY_DISCHARGE_CURRENT,
]
=======
MAX_CHARGE_CURRENT_CV = [0, 2, 30, 60]

CELL_VOLTAGES_WHILE_DISCHARGING = [2.70, 2.80, 2.90, 3.10]
MAX_DISCHARGE_CURRENT_CV = [0, 5, 30, 60]
>>>>>>> 43140c96

# -------- Temperature limitation ---------
# Description:
# Maximal charge / discharge current will be in-/decreased depending on temperature
# Example: The temperature limit will be monitored to control the currents. If there are two temperature senors,
#          then the worst case will be calculated and the more secure lower current will be set.
# Charge current control management referring to temperature enable (True/False).
CCCM_T_ENABLE = True
# Charge current control management referring to temperature enable (True/False).
DCCM_T_ENABLE = True

<<<<<<< HEAD
# Set Steps to reduce battery current. The current will be changed linear between those steps if LINEAR_LIMITATION_ENABLE = True is set above
TEMPERATURE_LIMITS_WHILE_CHARGING = [0, 2, 5, 10, 15, 20, 35, 40, 55]
MAX_CHARGE_CURRENT_T = [
    0,  # 0
    MAX_BATTERY_CHARGE_CURRENT * 0.1,  # 2
    MAX_BATTERY_CHARGE_CURRENT * 0.2,  # 5
    MAX_BATTERY_CHARGE_CURRENT * 0.4,  # 10
    MAX_BATTERY_CHARGE_CURRENT * 0.8,  # 15
    MAX_BATTERY_CHARGE_CURRENT,  # 20
    MAX_BATTERY_CHARGE_CURRENT,  # 35
    MAX_BATTERY_CHARGE_CURRENT * 0.4,  # 40
    0,  # 55
]

TEMPERATURE_LIMITS_WHILE_DISCHARGING = [-20, 0, 5, 10, 15, 45, 55]
MAX_DISCHARGE_CURRENT_T = [
    0,  # -20
    MAX_BATTERY_CHARGE_CURRENT * 0.2,  # 0
    MAX_BATTERY_CHARGE_CURRENT * 0.3,  # 5
    MAX_BATTERY_CHARGE_CURRENT * 0.4,  # 10
    MAX_BATTERY_CHARGE_CURRENT,  # 15
    MAX_BATTERY_CHARGE_CURRENT,  # 45
    0,  # 55
]
=======
# Set Steps to reduce battery current. The current will be changed linear between those steps
TEMPERATURE_LIMITS_WHILE_CHARGING = [55, 40, 35, 5, 2, 0]
MAX_CHARGE_CURRENT_T = [0, 28, 60, 60, 28, 0]

TEMPERATURE_LIMITS_WHILE_DISCHARGING = [55, 40, 35, 5, 0, -20]
MAX_DISCHARGE_CURRENT_T = [0, 28, 60, 60, 28, 0]
>>>>>>> 43140c96

# if the cell voltage reaches 3.55V, then reduce current battery-voltage by 0.01V
# if the cell voltage goes over 3.6V, then the maximum penalty will not be exceeded
# there will be a sum of all penalties for each cell, which exceeds the limits
PENALTY_AT_CELL_VOLTAGE = [3.45, 3.55, 3.6]
PENALTY_BATTERY_VOLTAGE = [0.01, 1.0, 2.0]  # this voltage will be subtracted


# -------- SOC limitation ---------
# Description:
# Maximal charge / discharge current will be increased / decreased depending on State of Charge, see CC_SOC_LIMIT1 etc.
# The State of Charge (SoC) charge / discharge current will be in-/decreased depending on SOC.
# Example: 16cells * 3.45V/cell = 55,2V max charge voltage. 16*2.9V = 46,4V min discharge voltage
# Cell min/max voltages - used with the cell count to get the min/max battery voltage
MIN_CELL_VOLTAGE = 2.9
MAX_CELL_VOLTAGE = 3.45
FLOAT_CELL_VOLTAGE = 3.35
MAX_VOLTAGE_TIME_SEC = 15 * 60
SOC_LEVEL_TO_RESET_VOLTAGE_LIMIT = 90


# Charge current control management enable (True/False).
CCCM_SOC_ENABLE = True
# Discharge current control management enable (True/False).
DCCM_SOC_ENABLE = True

# charge current soc limits
CC_SOC_LIMIT1 = 98
CC_SOC_LIMIT2 = 95
CC_SOC_LIMIT3 = 91

# charge current limits
<<<<<<< HEAD
CC_CURRENT_LIMIT1 = MAX_BATTERY_CHARGE_CURRENT * 0.1
CC_CURRENT_LIMIT2 = MAX_BATTERY_CHARGE_CURRENT * 0.3
CC_CURRENT_LIMIT3 = MAX_BATTERY_CHARGE_CURRENT * 0.5
=======
CC_CURRENT_LIMIT1 = 5
CC_CURRENT_LIMIT2 = MAX_BATTERY_CHARGE_CURRENT / 4
CC_CURRENT_LIMIT3 = MAX_BATTERY_CHARGE_CURRENT / 2
>>>>>>> 43140c96

# discharge current soc limits
DC_SOC_LIMIT1 = 10
DC_SOC_LIMIT2 = 20
DC_SOC_LIMIT3 = 30

# discharge current limits
<<<<<<< HEAD
DC_CURRENT_LIMIT1 = MAX_BATTERY_DISCHARGE_CURRENT * 0.1
DC_CURRENT_LIMIT2 = MAX_BATTERY_DISCHARGE_CURRENT * 0.3
DC_CURRENT_LIMIT3 = MAX_BATTERY_DISCHARGE_CURRENT * 0.5
=======
DC_CURRENT_LIMIT1 = 5
DC_CURRENT_LIMIT2 = MAX_BATTERY_DISCHARGE_CURRENT / 4
DC_CURRENT_LIMIT3 = MAX_BATTERY_DISCHARGE_CURRENT / 2
>>>>>>> 43140c96

# Charge voltage control management enable (True/False).
CVCM_ENABLE = False

# Simulate Midpoint graph (True/False).
MIDPOINT_ENABLE = False

# soc low levels
SOC_LOW_WARNING = 20
SOC_LOW_ALARM = 10

# Daly settings
# Battery capacity (amps) if the BMS does not support reading it
BATTERY_CAPACITY = 50
# Invert Battery Current. Default non-inverted. Set to -1 to invert
INVERT_CURRENT_MEASUREMENT = 1

# TIME TO SOC settings [Valid values 0-100, but I don't recommend more that 20 intervals]
# Set of SoC percentages to report on dbus. The more you specify the more it will impact system performance.
# TIME_TO_SOC_POINTS = [100, 95, 90, 85, 80, 75, 70, 65, 60, 55, 50, 45, 40, 35, 30, 25, 20, 15, 10, 5, 0]
# Every 5% SoC
# TIME_TO_SOC_POINTS = [100, 95, 90, 85, 75, 50, 25, 20, 10, 0]
TIME_TO_SOC_POINTS = []  # No data set to disable
# Specify TimeToSoc value type: [Valid values 1,2,3]
# TIME_TO_SOC_VALUE_TYPE = 1      # Seconds
# TIME_TO_SOC_VALUE_TYPE = 2      # Time string HH:MN:SC
TIME_TO_SOC_VALUE_TYPE = 3  # Both Seconds and time str "<seconds> [days, HR:MN:SC]"
# Specify how many loop cycles between each TimeToSoc updates
TIME_TO_SOC_LOOP_CYCLES = 5
# Include TimeToSoC points when moving away from the SoC point. [Valid values True,False]
# These will be as negative time. Disabling this improves performance slightly.
TIME_TO_SOC_INC_FROM = False


# Select the format of cell data presented on dbus. [Valid values 0,1,2,3]
# 0 Do not publish all the cells (only the min/max cell data as used by the default GX)
# 1 Format: /Voltages/Cell# (also available for display on Remote Console)
# 2 Format: /Cell/#/Volts
# 3 Both formats 1 and 2
BATTERY_CELL_DATA_FORMAT = 1

# Settings for ESC GreenMeter and Lipro devices
GREENMETER_ADDRESS = 1
LIPRO_START_ADDRESS = 2
LIPRO_END_ADDRESS = 4
LIPRO_CELL_COUNT = 15


def constrain(val, min_val, max_val):
    if min_val > max_val:
        min_val, max_val = max_val, min_val
    return min(max_val, max(min_val, val))


def mapRange(inValue, inMin, inMax, outMin, outMax):
    return outMin + (((inValue - inMin) / (inMax - inMin)) * (outMax - outMin))


def mapRangeConstrain(inValue, inMin, inMax, outMin, outMax):
    return constrain(mapRange(inValue, inMin, inMax, outMin, outMax), outMin, outMax)


def calcLinearRelationship(inValue, inArray, outArray):
    if inArray[0] > inArray[-1]:  # change compare-direction in array
        return calcLinearRelationship(inValue, inArray[::-1], outArray[::-1])
    else:

        # Handle out of bounds
        if inValue <= inArray[0]:
            return outArray[0]
        if inValue >= inArray[-1]:
            return outArray[-1]

        # else calculate linear current between the setpoints
        idx = bisect.bisect(inArray, inValue)
        upperIN = inArray[idx - 1]  # begin with idx 0 as max value
        upperOUT = outArray[idx - 1]
        lowerIN = inArray[idx]
        lowerOUT = outArray[idx]
        return mapRangeConstrain(inValue, lowerIN, upperIN, lowerOUT, upperOUT)


def calcStepRelationship(inValue, inArray, outArray, returnLower):
    if inArray[0] > inArray[-1]:  # change compare-direction in array
        return calcStepRelationship(inValue, inArray[::-1], outArray[::-1], returnLower)

    # Handle out of bounds
    if inValue <= inArray[0]:
        return outArray[0]
    if inValue >= inArray[-1]:
        return outArray[-1]

    # else get index between the setpoints
    idx = bisect.bisect(inArray, inValue)

    return outArray[idx] if returnLower else outArray[idx - 1]


def is_bit_set(tmp):
    return False if tmp == zero_char else True


def kelvin_to_celsius(kelvin_temp):
    return kelvin_temp - 273.1


def format_value(value, prefix, suffix):
    return (
        None
        if value is None
        else ("" if prefix is None else prefix)
        + str(value)
        + ("" if suffix is None else suffix)
    )


def read_serial_data(
    command, port, baud, length_pos, length_check, length_fixed=None, length_size=None
):
    try:
        with serial.Serial(port, baudrate=baud, timeout=0.1) as ser:
            return read_serialport_data(
                ser, command, length_pos, length_check, length_fixed, length_size
            )

    except serial.SerialException as e:
        logger.error(e)
        return False


# Open the serial port
# Return variable for the openned port
def open_serial_port(port, baud):
    ser = None
    tries = 3
    while tries > 0:
        try:
            ser = serial.Serial(port, baudrate=baud, timeout=0.1)
            tries = 0
        except serial.SerialException as e:
            logger.error(e)
            tries -= 1

    return ser


# Read data from previously openned serial port
def read_serialport_data(
    ser, command, length_pos, length_check, length_fixed=None, length_size=None
):
    try:
        ser.flushOutput()
        ser.flushInput()
        ser.write(command)

        length_byte_size = 1
        if length_size is not None:
            if length_size.upper() == "H":
                length_byte_size = 2
            elif length_size.upper() == "I" or length_size.upper() == "L":
                length_byte_size = 4

        count = 0
        toread = ser.inWaiting()

        while toread < (length_pos + length_byte_size):
            sleep(0.005)
            toread = ser.inWaiting()
            count += 1
            if count > 50:
                logger.error(">>> ERROR: No reply - returning")
                return False

        # logger.info('serial data toread ' + str(toread))
        res = ser.read(toread)
        if length_fixed is not None:
            length = length_fixed
        else:
            if len(res) < (length_pos + length_byte_size):
                logger.error(
                    ">>> ERROR: No reply - returning [len:" + str(len(res)) + "]"
                )
                return False
            length_size = length_size if length_size is not None else "B"
            length = unpack_from(">" + length_size, res, length_pos)[0]

        # logger.info('serial data length ' + str(length))

        count = 0
        data = bytearray(res)
        while len(data) <= length + length_check:
            res = ser.read(length + length_check)
            data.extend(res)
            # logger.info('serial data length ' + str(len(data)))
            sleep(0.005)
            count += 1
            if count > 150:
                logger.error(
                    ">>> ERROR: No reply - returning [len:"
                    + str(len(data))
                    + "/"
                    + str(length + length_check)
                    + "]"
                )
                return False

        return data

    except serial.SerialException as e:
        logger.error(e)
        return False<|MERGE_RESOLUTION|>--- conflicted
+++ resolved
@@ -24,12 +24,25 @@
     {"bms": "Renogy", "address": b"\xF7"},
     {"bms": "Ecs", "baud": 19200},
     #    {"bms" : "MNB"},
+    {"bms": "LltJbd"},
+    {"bms": "Ant", "baud": 19200},
+    {"bms": "Daly", "address": b"\x40"},
+    {"bms": "Daly", "address": b"\x80"},
+    {"bms": "Jkbms", "baud": 115200},
+    #    {"bms" : "Sinowealth"},
+    {"bms": "Lifepower"},
+    {"bms": "Renogy", "address": b"\x30"},
+    {"bms": "Renogy", "address": b"\xF7"},
+    {"bms": "Ecs", "baud": 19200},
+    #    {"bms" : "MNB"},
 ]
 
 # Constants - Need to dynamically get them in future
 DRIVER_VERSION = 0.14
 DRIVER_SUBVERSION = ".3"
+DRIVER_SUBVERSION = ".3"
 zero_char = chr(48)
+degree_sign = "\N{DEGREE SIGN}"
 degree_sign = "\N{DEGREE SIGN}"
 
 # Choose the mode for voltage / current limitations (True / False)
@@ -37,15 +50,11 @@
 # True "Linear"    # New linear limitations by WaldemarFech for smoother values
 LINEAR_LIMITATION_ENABLE = False
 
-<<<<<<< HEAD
 # battery Current limits
 MAX_BATTERY_CHARGE_CURRENT = 70.0
 MAX_BATTERY_DISCHARGE_CURRENT = 90.0
 
-######### Cell Voltage limitation #########
-=======
 # -------- Cell Voltage limitation ---------
->>>>>>> 43140c96
 # Description:
 # Maximal charge / discharge current will be in-/decreased depending on min- and max-cell-voltages
 # Example: 18cells * 3.55V/cell = 63.9V max charge voltage. 18 * 2.7V = 48,6V min discharge voltage
@@ -58,7 +67,6 @@
 
 # Set Steps to reduce battery current. The current will be changed linear between those steps
 CELL_VOLTAGES_WHILE_CHARGING = [3.55, 3.50, 3.45, 3.30]
-<<<<<<< HEAD
 MAX_CHARGE_CURRENT_CV = [
     0,
     MAX_BATTERY_CHARGE_CURRENT * 0.05,
@@ -73,12 +81,6 @@
     MAX_BATTERY_DISCHARGE_CURRENT * 0.5,
     MAX_BATTERY_DISCHARGE_CURRENT,
 ]
-=======
-MAX_CHARGE_CURRENT_CV = [0, 2, 30, 60]
-
-CELL_VOLTAGES_WHILE_DISCHARGING = [2.70, 2.80, 2.90, 3.10]
-MAX_DISCHARGE_CURRENT_CV = [0, 5, 30, 60]
->>>>>>> 43140c96
 
 # -------- Temperature limitation ---------
 # Description:
@@ -90,7 +92,6 @@
 # Charge current control management referring to temperature enable (True/False).
 DCCM_T_ENABLE = True
 
-<<<<<<< HEAD
 # Set Steps to reduce battery current. The current will be changed linear between those steps if LINEAR_LIMITATION_ENABLE = True is set above
 TEMPERATURE_LIMITS_WHILE_CHARGING = [0, 2, 5, 10, 15, 20, 35, 40, 55]
 MAX_CHARGE_CURRENT_T = [
@@ -115,14 +116,6 @@
     MAX_BATTERY_CHARGE_CURRENT,  # 45
     0,  # 55
 ]
-=======
-# Set Steps to reduce battery current. The current will be changed linear between those steps
-TEMPERATURE_LIMITS_WHILE_CHARGING = [55, 40, 35, 5, 2, 0]
-MAX_CHARGE_CURRENT_T = [0, 28, 60, 60, 28, 0]
-
-TEMPERATURE_LIMITS_WHILE_DISCHARGING = [55, 40, 35, 5, 0, -20]
-MAX_DISCHARGE_CURRENT_T = [0, 28, 60, 60, 28, 0]
->>>>>>> 43140c96
 
 # if the cell voltage reaches 3.55V, then reduce current battery-voltage by 0.01V
 # if the cell voltage goes over 3.6V, then the maximum penalty will not be exceeded
@@ -155,31 +148,20 @@
 CC_SOC_LIMIT3 = 91
 
 # charge current limits
-<<<<<<< HEAD
-CC_CURRENT_LIMIT1 = MAX_BATTERY_CHARGE_CURRENT * 0.1
-CC_CURRENT_LIMIT2 = MAX_BATTERY_CHARGE_CURRENT * 0.3
-CC_CURRENT_LIMIT3 = MAX_BATTERY_CHARGE_CURRENT * 0.5
-=======
 CC_CURRENT_LIMIT1 = 5
 CC_CURRENT_LIMIT2 = MAX_BATTERY_CHARGE_CURRENT / 4
 CC_CURRENT_LIMIT3 = MAX_BATTERY_CHARGE_CURRENT / 2
->>>>>>> 43140c96
-
+
+# discharge current soc limits
 # discharge current soc limits
 DC_SOC_LIMIT1 = 10
 DC_SOC_LIMIT2 = 20
 DC_SOC_LIMIT3 = 30
 
 # discharge current limits
-<<<<<<< HEAD
 DC_CURRENT_LIMIT1 = MAX_BATTERY_DISCHARGE_CURRENT * 0.1
 DC_CURRENT_LIMIT2 = MAX_BATTERY_DISCHARGE_CURRENT * 0.3
 DC_CURRENT_LIMIT3 = MAX_BATTERY_DISCHARGE_CURRENT * 0.5
-=======
-DC_CURRENT_LIMIT1 = 5
-DC_CURRENT_LIMIT2 = MAX_BATTERY_DISCHARGE_CURRENT / 4
-DC_CURRENT_LIMIT3 = MAX_BATTERY_DISCHARGE_CURRENT / 2
->>>>>>> 43140c96
 
 # Charge voltage control management enable (True/False).
 CVCM_ENABLE = False
