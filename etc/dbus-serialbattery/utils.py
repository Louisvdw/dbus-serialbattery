# -*- coding: utf-8 -*-
import logging

import configparser
from pathlib import Path
from typing import List, Any, Callable

import serial
from time import sleep
from struct import unpack_from
import bisect

# Logging
logging.basicConfig()
logger = logging.getLogger("SerialBattery")
logger.setLevel(logging.INFO)

PATH_CONFIG_DEFAULT = "config.default.ini"
PATH_CONFIG_USER = "config.ini"

config = configparser.ConfigParser()
path = Path(__file__).parents[0]
default_config_file_path = path.joinpath(PATH_CONFIG_DEFAULT).absolute().__str__()
custom_config_file_path = path.joinpath(PATH_CONFIG_USER).absolute().__str__()
config.read([default_config_file_path, custom_config_file_path])


def _get_list_from_config(
    group: str, option: str, mapper: Callable[[Any], Any] = lambda v: v
) -> List[Any]:
    rawList = config[group][option].split(",")
    return list(
        map(
            mapper,
            [item.strip() for item in rawList if item != "" and item is not None],
        )
    )


# Constants
DRIVER_VERSION = "1.0.20230905dev"
zero_char = chr(48)
degree_sign = "\N{DEGREE SIGN}"

# save config values to constants

# --------- Battery Current limits ---------
MAX_BATTERY_CHARGE_CURRENT = float(config["DEFAULT"]["MAX_BATTERY_CHARGE_CURRENT"])
MAX_BATTERY_DISCHARGE_CURRENT = float(
    config["DEFAULT"]["MAX_BATTERY_DISCHARGE_CURRENT"]
)

# --------- Cell Voltages ---------
MIN_CELL_VOLTAGE = float(config["DEFAULT"]["MIN_CELL_VOLTAGE"])
MAX_CELL_VOLTAGE = float(config["DEFAULT"]["MAX_CELL_VOLTAGE"])

FLOAT_CELL_VOLTAGE = float(config["DEFAULT"]["FLOAT_CELL_VOLTAGE"])
if FLOAT_CELL_VOLTAGE > MAX_CELL_VOLTAGE:
    FLOAT_CELL_VOLTAGE = MAX_CELL_VOLTAGE
    logger.error(
        ">>> ERROR: FLOAT_CELL_VOLTAGE is set to a value greater than MAX_CELL_VOLTAGE. Please check the configuration."
    )
if FLOAT_CELL_VOLTAGE < MIN_CELL_VOLTAGE:
    FLOAT_CELL_VOLTAGE = MIN_CELL_VOLTAGE
    logger.error(
        ">>> ERROR: FLOAT_CELL_VOLTAGE is set to a value less than MAX_CELL_VOLTAGE. Please check the configuration."
    )

BULK_CELL_VOLTAGE = float(config["DEFAULT"]["BULK_CELL_VOLTAGE"])
if BULK_CELL_VOLTAGE < MAX_CELL_VOLTAGE:
    BULK_CELL_VOLTAGE = MAX_CELL_VOLTAGE
    logger.error(
        ">>> ERROR: BULK_CELL_VOLTAGE is set to a value less than MAX_CELL_VOLTAGE. Please check the configuration."
    )
BULK_AFTER_DAYS = (
    int(config["DEFAULT"]["BULK_AFTER_DAYS"])
    if config["DEFAULT"]["BULK_AFTER_DAYS"] != ""
    else False
)

# --------- BMS disconnect behaviour ---------
BLOCK_ON_DISCONNECT = "True" == config["DEFAULT"]["BLOCK_ON_DISCONNECT"]

# --------- Charge mode ---------
LINEAR_LIMITATION_ENABLE = "True" == config["DEFAULT"]["LINEAR_LIMITATION_ENABLE"]
LINEAR_RECALCULATION_EVERY = int(config["DEFAULT"]["LINEAR_RECALCULATION_EVERY"])
LINEAR_RECALCULATION_ON_PERC_CHANGE = int(
    config["DEFAULT"]["LINEAR_RECALCULATION_ON_PERC_CHANGE"]
)

# --------- Charge Voltage limitation (affecting CVL) ---------
CVCM_ENABLE = "True" == config["DEFAULT"]["CVCM_ENABLE"]
CELL_VOLTAGE_DIFF_KEEP_MAX_VOLTAGE_UNTIL = float(
    config["DEFAULT"]["CELL_VOLTAGE_DIFF_KEEP_MAX_VOLTAGE_UNTIL"]
)
CELL_VOLTAGE_DIFF_TO_RESET_VOLTAGE_LIMIT = float(
    config["DEFAULT"]["CELL_VOLTAGE_DIFF_TO_RESET_VOLTAGE_LIMIT"]
)

MAX_VOLTAGE_TIME_SEC = int(config["DEFAULT"]["MAX_VOLTAGE_TIME_SEC"])
SOC_LEVEL_TO_RESET_VOLTAGE_LIMIT = int(
    config["DEFAULT"]["SOC_LEVEL_TO_RESET_VOLTAGE_LIMIT"]
)
CCCM_CV_ENABLE = "True" == config["DEFAULT"]["CCCM_CV_ENABLE"]
DCCM_CV_ENABLE = "True" == config["DEFAULT"]["DCCM_CV_ENABLE"]

CELL_VOLTAGES_WHILE_CHARGING = _get_list_from_config(
    "DEFAULT", "CELL_VOLTAGES_WHILE_CHARGING", lambda v: float(v)
)
if CELL_VOLTAGES_WHILE_CHARGING[0] < MAX_CELL_VOLTAGE:
    logger.error(
        ">>> ERROR: Maximum value of CELL_VOLTAGES_WHILE_CHARGING is set to a value lower than MAX_CELL_VOLTAGE. Please check the configuration."
    )
MAX_CHARGE_CURRENT_CV = _get_list_from_config(
    "DEFAULT",
    "MAX_CHARGE_CURRENT_CV_FRACTION",
    lambda v: MAX_BATTERY_CHARGE_CURRENT * float(v),
)

CELL_VOLTAGES_WHILE_DISCHARGING = _get_list_from_config(
    "DEFAULT", "CELL_VOLTAGES_WHILE_DISCHARGING", lambda v: float(v)
)
if CELL_VOLTAGES_WHILE_DISCHARGING[0] > MIN_CELL_VOLTAGE:
    logger.error(
        ">>> ERROR: Minimum value of CELL_VOLTAGES_WHILE_DISCHARGING is set to a value greater than MIN_CELL_VOLTAGE. Please check the configuration."
    )
MAX_DISCHARGE_CURRENT_CV = _get_list_from_config(
    "DEFAULT",
    "MAX_DISCHARGE_CURRENT_CV_FRACTION",
    lambda v: MAX_BATTERY_DISCHARGE_CURRENT * float(v),
)

# --------- Temperature limitation (affecting CCL/DCL) ---------
CCCM_T_ENABLE = "True" == config["DEFAULT"]["CCCM_T_ENABLE"]
DCCM_T_ENABLE = "True" == config["DEFAULT"]["DCCM_T_ENABLE"]

TEMPERATURE_LIMITS_WHILE_CHARGING = _get_list_from_config(
    "DEFAULT", "TEMPERATURE_LIMITS_WHILE_CHARGING", lambda v: float(v)
)
MAX_CHARGE_CURRENT_T = _get_list_from_config(
    "DEFAULT",
    "MAX_CHARGE_CURRENT_T_FRACTION",
    lambda v: MAX_BATTERY_CHARGE_CURRENT * float(v),
)

TEMPERATURE_LIMITS_WHILE_DISCHARGING = _get_list_from_config(
    "DEFAULT", "TEMPERATURE_LIMITS_WHILE_DISCHARGING", lambda v: float(v)
)
MAX_DISCHARGE_CURRENT_T = _get_list_from_config(
    "DEFAULT",
    "MAX_DISCHARGE_CURRENT_T_FRACTION",
    lambda v: MAX_BATTERY_DISCHARGE_CURRENT * float(v),
)

# --------- SOC limitation (affecting CCL/DCL) ---------
CCCM_SOC_ENABLE = "True" == config["DEFAULT"]["CCCM_SOC_ENABLE"]
DCCM_SOC_ENABLE = "True" == config["DEFAULT"]["DCCM_SOC_ENABLE"]

CC_SOC_LIMIT1 = float(config["DEFAULT"]["CC_SOC_LIMIT1"])
CC_SOC_LIMIT2 = float(config["DEFAULT"]["CC_SOC_LIMIT2"])
CC_SOC_LIMIT3 = float(config["DEFAULT"]["CC_SOC_LIMIT3"])

CC_CURRENT_LIMIT1 = MAX_BATTERY_CHARGE_CURRENT * float(
    config["DEFAULT"]["CC_CURRENT_LIMIT1_FRACTION"]
)
CC_CURRENT_LIMIT2 = MAX_BATTERY_CHARGE_CURRENT * float(
    config["DEFAULT"]["CC_CURRENT_LIMIT2_FRACTION"]
)
CC_CURRENT_LIMIT3 = MAX_BATTERY_CHARGE_CURRENT * float(
    config["DEFAULT"]["CC_CURRENT_LIMIT3_FRACTION"]
)

DC_SOC_LIMIT1 = float(config["DEFAULT"]["DC_SOC_LIMIT1"])
DC_SOC_LIMIT2 = float(config["DEFAULT"]["DC_SOC_LIMIT2"])
DC_SOC_LIMIT3 = float(config["DEFAULT"]["DC_SOC_LIMIT3"])

DC_CURRENT_LIMIT1 = MAX_BATTERY_DISCHARGE_CURRENT * float(
    config["DEFAULT"]["DC_CURRENT_LIMIT1_FRACTION"]
)
DC_CURRENT_LIMIT2 = MAX_BATTERY_DISCHARGE_CURRENT * float(
    config["DEFAULT"]["DC_CURRENT_LIMIT2_FRACTION"]
)
DC_CURRENT_LIMIT3 = MAX_BATTERY_DISCHARGE_CURRENT * float(
    config["DEFAULT"]["DC_CURRENT_LIMIT3_FRACTION"]
)

# --------- Time-To-Go ---------
TIME_TO_GO_ENABLE = "True" == config["DEFAULT"]["TIME_TO_GO_ENABLE"]

# --------- Time-To-Soc ---------
TIME_TO_SOC_POINTS = _get_list_from_config(
    "DEFAULT", "TIME_TO_SOC_POINTS", lambda v: int(v)
)
TIME_TO_SOC_VALUE_TYPE = int(config["DEFAULT"]["TIME_TO_SOC_VALUE_TYPE"])
TIME_TO_SOC_RECALCULATE_EVERY = (
    int(config["DEFAULT"]["TIME_TO_SOC_RECALCULATE_EVERY"])
    if int(config["DEFAULT"]["TIME_TO_SOC_RECALCULATE_EVERY"]) > 5
    else 5
)
TIME_TO_SOC_INC_FROM = "True" == config["DEFAULT"]["TIME_TO_SOC_INC_FROM"]

# --------- Additional settings ---------
BMS_TYPE = _get_list_from_config("DEFAULT", "BMS_TYPE", lambda v: str(v))

EXCLUDED_DEVICES = _get_list_from_config(
    "DEFAULT", "EXCLUDED_DEVICES", lambda v: str(v)
)

CUSTOM_BATTERY_NAMES = _get_list_from_config(
    "DEFAULT", "CUSTOM_BATTERY_NAMES", lambda v: str(v)
)

<<<<<<< HEAD
# Auto reset SoC
# If on, then SoC is reset to 100%, if the value switches from absorption to float voltage
# Currently only working for Daly and JK BMS
=======
>>>>>>> 1137b3e4
AUTO_RESET_SOC = "True" == config["DEFAULT"]["AUTO_RESET_SOC"]

PUBLISH_CONFIG_VALUES = int(config["DEFAULT"]["PUBLISH_CONFIG_VALUES"])

BATTERY_CELL_DATA_FORMAT = int(config["DEFAULT"]["BATTERY_CELL_DATA_FORMAT"])

MIDPOINT_ENABLE = "True" == config["DEFAULT"]["MIDPOINT_ENABLE"]

TEMP_BATTERY = int(config["DEFAULT"]["TEMP_BATTERY"])

TEMP_1_NAME = config["DEFAULT"]["TEMP_1_NAME"]
TEMP_2_NAME = config["DEFAULT"]["TEMP_2_NAME"]
TEMP_3_NAME = config["DEFAULT"]["TEMP_3_NAME"]
TEMP_4_NAME = config["DEFAULT"]["TEMP_4_NAME"]

# --------- BMS specific settings ---------
SOC_LOW_WARNING = float(config["DEFAULT"]["SOC_LOW_WARNING"])
SOC_LOW_ALARM = float(config["DEFAULT"]["SOC_LOW_ALARM"])

# -- Daly settings
BATTERY_CAPACITY = float(config["DEFAULT"]["BATTERY_CAPACITY"])
INVERT_CURRENT_MEASUREMENT = int(config["DEFAULT"]["INVERT_CURRENT_MEASUREMENT"])

# -- ESC GreenMeter and Lipro device settings
GREENMETER_ADDRESS = int(config["DEFAULT"]["GREENMETER_ADDRESS"])
LIPRO_START_ADDRESS = int(config["DEFAULT"]["LIPRO_START_ADDRESS"])
LIPRO_END_ADDRESS = int(config["DEFAULT"]["LIPRO_END_ADDRESS"])
LIPRO_CELL_COUNT = int(config["DEFAULT"]["LIPRO_CELL_COUNT"])

# -- HeltecModbus device settings
HELTEC_MODBUS_ADDR = _get_list_from_config(
    "DEFAULT", "HELTEC_MODBUS_ADDR", lambda v: int(v)
)

# --------- Battery monitor specific settings ---------
VOLTAGE_DROP = float(config["DEFAULT"]["VOLTAGE_DROP"])


# --------- Functions ---------
def constrain(val, min_val, max_val):
    if min_val > max_val:
        min_val, max_val = max_val, min_val
    return min(max_val, max(min_val, val))


def mapRange(inValue, inMin, inMax, outMin, outMax):
    return outMin + (((inValue - inMin) / (inMax - inMin)) * (outMax - outMin))


def mapRangeConstrain(inValue, inMin, inMax, outMin, outMax):
    return constrain(mapRange(inValue, inMin, inMax, outMin, outMax), outMin, outMax)


def calcLinearRelationship(inValue, inArray, outArray):
    if inArray[0] > inArray[-1]:  # change compare-direction in array
        return calcLinearRelationship(inValue, inArray[::-1], outArray[::-1])
    else:
        # Handle out of bounds
        if inValue <= inArray[0]:
            return outArray[0]
        if inValue >= inArray[-1]:
            return outArray[-1]

        # else calculate linear current between the setpoints
        idx = bisect.bisect(inArray, inValue)
        upperIN = inArray[idx - 1]  # begin with idx 0 as max value
        upperOUT = outArray[idx - 1]
        lowerIN = inArray[idx]
        lowerOUT = outArray[idx]
        return mapRangeConstrain(inValue, lowerIN, upperIN, lowerOUT, upperOUT)


def calcStepRelationship(inValue, inArray, outArray, returnLower):
    if inArray[0] > inArray[-1]:  # change compare-direction in array
        return calcStepRelationship(inValue, inArray[::-1], outArray[::-1], returnLower)

    # Handle out of bounds
    if inValue <= inArray[0]:
        return outArray[0]
    if inValue >= inArray[-1]:
        return outArray[-1]

    # else get index between the setpoints
    idx = bisect.bisect(inArray, inValue)

    return outArray[idx] if returnLower else outArray[idx - 1]


def is_bit_set(tmp):
    return False if tmp == zero_char else True


def kelvin_to_celsius(kelvin_temp):
    return kelvin_temp - 273.1


def format_value(value, prefix, suffix):
    return (
        None
        if value is None
        else ("" if prefix is None else prefix)
        + str(value)
        + ("" if suffix is None else suffix)
    )


def read_serial_data(
    command, port, baud, length_pos, length_check, length_fixed=None, length_size=None
):
    try:
        with serial.Serial(port, baudrate=baud, timeout=0.1) as ser:
            return read_serialport_data(
                ser, command, length_pos, length_check, length_fixed, length_size
            )

    except serial.SerialException as e:
        logger.error(e)
        return False


# Open the serial port
# Return variable for the openned port
def open_serial_port(port, baud):
    ser = None
    tries = 3
    while tries > 0:
        try:
            ser = serial.Serial(port, baudrate=baud, timeout=0.1)
            tries = 0
        except serial.SerialException as e:
            logger.error(e)
            tries -= 1

    return ser


# Read data from previously opened serial port
def read_serialport_data(
    ser: serial.Serial,
    command,
    length_pos,
    length_check,
    length_fixed=None,
    length_size=None,
):
    try:
        ser.flushOutput()
        ser.flushInput()
        ser.write(command)

        length_byte_size = 1
        if length_size is not None:
            if length_size.upper() == "H":
                length_byte_size = 2
            elif length_size.upper() == "I" or length_size.upper() == "L":
                length_byte_size = 4

        count = 0
        toread = ser.inWaiting()

        while toread < (length_pos + length_byte_size):
            sleep(0.005)
            toread = ser.inWaiting()
            count += 1
            if count > 50:
                logger.error(">>> ERROR: No reply - returning")
                return False

        # logger.info('serial data toread ' + str(toread))
        res = ser.read(toread)
        if length_fixed is not None:
            length = length_fixed
        else:
            if len(res) < (length_pos + length_byte_size):
                logger.error(
                    ">>> ERROR: No reply - returning [len:" + str(len(res)) + "]"
                )
                return False
            length_size = length_size if length_size is not None else "B"
            length = unpack_from(">" + length_size, res, length_pos)[0]

        # logger.info('serial data length ' + str(length))

        count = 0
        data = bytearray(res)
        while len(data) <= length + length_check:
            res = ser.read(length + length_check)
            data.extend(res)
            # logger.info('serial data length ' + str(len(data)))
            sleep(0.005)
            count += 1
            if count > 150:
                logger.error(
                    ">>> ERROR: No reply - returning [len:"
                    + str(len(data))
                    + "/"
                    + str(length + length_check)
                    + "]"
                )
                return False

        return data

    except serial.SerialException as e:
        logger.error(e)
        return False


locals_copy = locals().copy()


# Publish config variables to dbus
def publish_config_variables(dbusservice):
    for variable, value in locals_copy.items():
        if variable.startswith("__"):
            continue
        if (
            isinstance(value, float)
            or isinstance(value, int)
            or isinstance(value, str)
            or isinstance(value, List)
        ):
            dbusservice.add_path(f"/Info/Config/{variable}", value)<|MERGE_RESOLUTION|>--- conflicted
+++ resolved
@@ -210,12 +210,9 @@
     "DEFAULT", "CUSTOM_BATTERY_NAMES", lambda v: str(v)
 )
 
-<<<<<<< HEAD
 # Auto reset SoC
 # If on, then SoC is reset to 100%, if the value switches from absorption to float voltage
 # Currently only working for Daly and JK BMS
-=======
->>>>>>> 1137b3e4
 AUTO_RESET_SOC = "True" == config["DEFAULT"]["AUTO_RESET_SOC"]
 
 PUBLISH_CONFIG_VALUES = int(config["DEFAULT"]["PUBLISH_CONFIG_VALUES"])
