# -*- coding: utf-8 -*-
import logging

import configparser
from pathlib import Path
from typing import List, Any, Callable

import serial
from time import sleep
from struct import unpack_from
import bisect

# Logging
logging.basicConfig()
logger = logging.getLogger("SerialBattery")

PATH_CONFIG_DEFAULT = "config.default.ini"
PATH_CONFIG_USER = "config.ini"

config = configparser.ConfigParser()
path = Path(__file__).parents[0]
default_config_file_path = path.joinpath(PATH_CONFIG_DEFAULT).absolute().__str__()
custom_config_file_path = path.joinpath(PATH_CONFIG_USER).absolute().__str__()
config.read([default_config_file_path, custom_config_file_path])


def _get_list_from_config(
    group: str, option: str, mapper: Callable[[Any], Any] = lambda v: v
) -> List[Any]:
    rawList = config[group][option].split(",")
    return list(
        map(
            mapper,
            [item.strip() for item in rawList if item != "" and item is not None],
        )
    )


# Constants
<<<<<<< HEAD
DRIVER_VERSION = "1.0.20231117dev_chfl231124"
=======
DRIVER_VERSION = "1.0.20231126dev"
>>>>>>> da73f050
zero_char = chr(48)
degree_sign = "\N{DEGREE SIGN}"

# get logging level from config file
if config["DEFAULT"]["LOGGING"].upper() == "ERROR":
    logger.setLevel(logging.ERROR)
elif config["DEFAULT"]["LOGGING"].upper() == "WARNING":
    logger.setLevel(logging.WARNING)
elif config["DEFAULT"]["LOGGING"].upper() == "DEBUG":
    logger.setLevel(logging.DEBUG)
else:
    logger.setLevel(logging.INFO)

# save config values to constants

# --------- Battery Current limits ---------
MAX_BATTERY_CHARGE_CURRENT = float(config["DEFAULT"]["MAX_BATTERY_CHARGE_CURRENT"])
MAX_BATTERY_DISCHARGE_CURRENT = float(
    config["DEFAULT"]["MAX_BATTERY_DISCHARGE_CURRENT"]
)

# --------- Cell Voltages ---------
MIN_CELL_VOLTAGE = float(config["DEFAULT"]["MIN_CELL_VOLTAGE"])
MAX_CELL_VOLTAGE = float(config["DEFAULT"]["MAX_CELL_VOLTAGE"])

FLOAT_CELL_VOLTAGE = float(config["DEFAULT"]["FLOAT_CELL_VOLTAGE"])
if FLOAT_CELL_VOLTAGE > MAX_CELL_VOLTAGE:
    FLOAT_CELL_VOLTAGE = MAX_CELL_VOLTAGE
    logger.error(
        ">>> ERROR: FLOAT_CELL_VOLTAGE is set to a value greater than MAX_CELL_VOLTAGE. Please check the configuration."
    )
if FLOAT_CELL_VOLTAGE < MIN_CELL_VOLTAGE:
    FLOAT_CELL_VOLTAGE = MIN_CELL_VOLTAGE
    logger.error(
        ">>> ERROR: FLOAT_CELL_VOLTAGE is set to a value less than MAX_CELL_VOLTAGE. Please check the configuration."
    )

SOC_RESET_VOLTAGE = float(config["DEFAULT"]["SOC_RESET_VOLTAGE"])
if SOC_RESET_VOLTAGE < MAX_CELL_VOLTAGE:
    SOC_RESET_VOLTAGE = MAX_CELL_VOLTAGE
    logger.error(
        ">>> ERROR: SOC_RESET_VOLTAGE is set to a value less than MAX_CELL_VOLTAGE. Please check the configuration."
    )
SOC_RESET_AFTER_DAYS = (
    int(config["DEFAULT"]["SOC_RESET_AFTER_DAYS"])
    if config["DEFAULT"]["SOC_RESET_AFTER_DAYS"] != ""
    else False
)

# --------- BMS disconnect behaviour ---------
BLOCK_ON_DISCONNECT = "True" == config["DEFAULT"]["BLOCK_ON_DISCONNECT"]

# --------- Charge mode ---------
LINEAR_LIMITATION_ENABLE = "True" == config["DEFAULT"]["LINEAR_LIMITATION_ENABLE"]
LINEAR_RECALCULATION_EVERY = int(config["DEFAULT"]["LINEAR_RECALCULATION_EVERY"])
LINEAR_RECALCULATION_ON_PERC_CHANGE = int(
    config["DEFAULT"]["LINEAR_RECALCULATION_ON_PERC_CHANGE"]
)

# --------- Charge Voltage limitation (affecting CVL) ---------
CVCM_ENABLE = "True" == config["DEFAULT"]["CVCM_ENABLE"]
CELL_VOLTAGE_DIFF_KEEP_MAX_VOLTAGE_UNTIL = float(
    config["DEFAULT"]["CELL_VOLTAGE_DIFF_KEEP_MAX_VOLTAGE_UNTIL"]
)
CELL_VOLTAGE_DIFF_TO_RESET_VOLTAGE_LIMIT = float(
    config["DEFAULT"]["CELL_VOLTAGE_DIFF_TO_RESET_VOLTAGE_LIMIT"]
)

MAX_VOLTAGE_TIME_SEC = int(config["DEFAULT"]["MAX_VOLTAGE_TIME_SEC"])
SOC_LEVEL_TO_RESET_VOLTAGE_LIMIT = int(
    config["DEFAULT"]["SOC_LEVEL_TO_RESET_VOLTAGE_LIMIT"]
)
CCCM_CV_ENABLE = "True" == config["DEFAULT"]["CCCM_CV_ENABLE"]
DCCM_CV_ENABLE = "True" == config["DEFAULT"]["DCCM_CV_ENABLE"]

CELL_VOLTAGES_WHILE_CHARGING = _get_list_from_config(
    "DEFAULT", "CELL_VOLTAGES_WHILE_CHARGING", lambda v: float(v)
)
if CELL_VOLTAGES_WHILE_CHARGING[0] < MAX_CELL_VOLTAGE:
    logger.error(
        ">>> ERROR: Maximum value of CELL_VOLTAGES_WHILE_CHARGING is set to a value lower than MAX_CELL_VOLTAGE. Please check the configuration."
    )
MAX_CHARGE_CURRENT_CV = _get_list_from_config(
    "DEFAULT",
    "MAX_CHARGE_CURRENT_CV_FRACTION",
    lambda v: MAX_BATTERY_CHARGE_CURRENT * float(v),
)

CELL_VOLTAGES_WHILE_DISCHARGING = _get_list_from_config(
    "DEFAULT", "CELL_VOLTAGES_WHILE_DISCHARGING", lambda v: float(v)
)
if CELL_VOLTAGES_WHILE_DISCHARGING[0] > MIN_CELL_VOLTAGE:
    logger.error(
        ">>> ERROR: Minimum value of CELL_VOLTAGES_WHILE_DISCHARGING is set to a value greater than MIN_CELL_VOLTAGE. Please check the configuration."
    )
MAX_DISCHARGE_CURRENT_CV = _get_list_from_config(
    "DEFAULT",
    "MAX_DISCHARGE_CURRENT_CV_FRACTION",
    lambda v: MAX_BATTERY_DISCHARGE_CURRENT * float(v),
)

# --------- Temperature limitation (affecting CCL/DCL) ---------
CCCM_T_ENABLE = "True" == config["DEFAULT"]["CCCM_T_ENABLE"]
DCCM_T_ENABLE = "True" == config["DEFAULT"]["DCCM_T_ENABLE"]

TEMPERATURE_LIMITS_WHILE_CHARGING = _get_list_from_config(
    "DEFAULT", "TEMPERATURE_LIMITS_WHILE_CHARGING", lambda v: float(v)
)
MAX_CHARGE_CURRENT_T = _get_list_from_config(
    "DEFAULT",
    "MAX_CHARGE_CURRENT_T_FRACTION",
    lambda v: MAX_BATTERY_CHARGE_CURRENT * float(v),
)

TEMPERATURE_LIMITS_WHILE_DISCHARGING = _get_list_from_config(
    "DEFAULT", "TEMPERATURE_LIMITS_WHILE_DISCHARGING", lambda v: float(v)
)
MAX_DISCHARGE_CURRENT_T = _get_list_from_config(
    "DEFAULT",
    "MAX_DISCHARGE_CURRENT_T_FRACTION",
    lambda v: MAX_BATTERY_DISCHARGE_CURRENT * float(v),
)

# --------- SOC limitation (affecting CCL/DCL) ---------
CCCM_SOC_ENABLE = "True" == config["DEFAULT"]["CCCM_SOC_ENABLE"]
DCCM_SOC_ENABLE = "True" == config["DEFAULT"]["DCCM_SOC_ENABLE"]

CC_SOC_LIMIT1 = float(config["DEFAULT"]["CC_SOC_LIMIT1"])
CC_SOC_LIMIT2 = float(config["DEFAULT"]["CC_SOC_LIMIT2"])
CC_SOC_LIMIT3 = float(config["DEFAULT"]["CC_SOC_LIMIT3"])

CC_CURRENT_LIMIT1 = MAX_BATTERY_CHARGE_CURRENT * float(
    config["DEFAULT"]["CC_CURRENT_LIMIT1_FRACTION"]
)
CC_CURRENT_LIMIT2 = MAX_BATTERY_CHARGE_CURRENT * float(
    config["DEFAULT"]["CC_CURRENT_LIMIT2_FRACTION"]
)
CC_CURRENT_LIMIT3 = MAX_BATTERY_CHARGE_CURRENT * float(
    config["DEFAULT"]["CC_CURRENT_LIMIT3_FRACTION"]
)

DC_SOC_LIMIT1 = float(config["DEFAULT"]["DC_SOC_LIMIT1"])
DC_SOC_LIMIT2 = float(config["DEFAULT"]["DC_SOC_LIMIT2"])
DC_SOC_LIMIT3 = float(config["DEFAULT"]["DC_SOC_LIMIT3"])

DC_CURRENT_LIMIT1 = MAX_BATTERY_DISCHARGE_CURRENT * float(
    config["DEFAULT"]["DC_CURRENT_LIMIT1_FRACTION"]
)
DC_CURRENT_LIMIT2 = MAX_BATTERY_DISCHARGE_CURRENT * float(
    config["DEFAULT"]["DC_CURRENT_LIMIT2_FRACTION"]
)
DC_CURRENT_LIMIT3 = MAX_BATTERY_DISCHARGE_CURRENT * float(
    config["DEFAULT"]["DC_CURRENT_LIMIT3_FRACTION"]
)

# --------- Time-To-Go ---------
TIME_TO_GO_ENABLE = "True" == config["DEFAULT"]["TIME_TO_GO_ENABLE"]

# --------- Time-To-Soc ---------
TIME_TO_SOC_POINTS = _get_list_from_config(
    "DEFAULT", "TIME_TO_SOC_POINTS", lambda v: int(v)
)
TIME_TO_SOC_VALUE_TYPE = int(config["DEFAULT"]["TIME_TO_SOC_VALUE_TYPE"])
TIME_TO_SOC_RECALCULATE_EVERY = (
    int(config["DEFAULT"]["TIME_TO_SOC_RECALCULATE_EVERY"])
    if int(config["DEFAULT"]["TIME_TO_SOC_RECALCULATE_EVERY"]) > 5
    else 5
)
TIME_TO_SOC_INC_FROM = "True" == config["DEFAULT"]["TIME_TO_SOC_INC_FROM"]

# --------- SOC calculation ---------
# Description: Calculate the SOC in the driver. Do not use the SOC reported by the BMS
# SOC_CALCULATION = True: Calc SOC in the driver, do not use SOC reported from BMS
#      - The SOC is calculated by integration of the current reported by the BMS.
#      - If SOC_CALC_CURRENT_CORRECTION = True then a correction applies to the current defined by
#        the map (SOC_CALC_CURRENT_MEASURED,SOC_CALC_CURRENT_REAL).
#      - If SOC_CALC_CURRENT_CORRECTION = False then the current reported by the bms is integrated as it is.
#      - The SOC is set to 100% if the following conditions apply for at least SOC_RESET_TIME seconds:
#          * current is lower than SOC_RESET_CURRENT Amps
#          * Sum of Cell voltages >= MAX_CELL_VOLTAGE * Cell Count - VOLTAGE_DROP
#      - When the driver starts, the SOC starts at SOC_CALC_INIT_VALUE
# SOC_CALCULATION = False: Use SOC reported from BMS (none of the other parameters apply)
SOC_CALCULATION = "True" == config["DEFAULT"]["SOC_CALCULATION"]
SOC_RESET_CURRENT = float(config["DEFAULT"]["SOC_RESET_CURRENT"])
SOC_RESET_TIME = int(config["DEFAULT"]["SOC_RESET_TIME"])
SOC_CALC_CURRENT_CORRECTION = "True" == config["DEFAULT"]["SOC_CALC_CURRENT_CORRECTION"]
SOC_CALC_CURRENT_MEASURED = _get_list_from_config(
    "DEFAULT", "SOC_CALC_CURRENT_MEASURED", lambda v: float(v)
)
SOC_CALC_CURRENT_REAL = _get_list_from_config(
    "DEFAULT", "SOC_CALC_CURRENT_REAL", lambda v: float(v)
)
SOC_CALC_INIT_VALUE = float(config["DEFAULT"]["SOC_CALC_INIT_VALUE"])

# --------- Additional settings ---------
BMS_TYPE = _get_list_from_config("DEFAULT", "BMS_TYPE", lambda v: str(v))

EXCLUDED_DEVICES = _get_list_from_config(
    "DEFAULT", "EXCLUDED_DEVICES", lambda v: str(v)
)

CUSTOM_BATTERY_NAMES = _get_list_from_config(
    "DEFAULT", "CUSTOM_BATTERY_NAMES", lambda v: str(v)
)

# Auto reset SoC
# If on, then SoC is reset to 100%, if the value switches from absorption to float voltage
# Currently only working for Daly BMS and JK BMS BLE
AUTO_RESET_SOC = "True" == config["DEFAULT"]["AUTO_RESET_SOC"]

PUBLISH_CONFIG_VALUES = int(config["DEFAULT"]["PUBLISH_CONFIG_VALUES"])

BATTERY_CELL_DATA_FORMAT = int(config["DEFAULT"]["BATTERY_CELL_DATA_FORMAT"])

MIDPOINT_ENABLE = "True" == config["DEFAULT"]["MIDPOINT_ENABLE"]

TEMP_BATTERY = int(config["DEFAULT"]["TEMP_BATTERY"])

TEMP_1_NAME = config["DEFAULT"]["TEMP_1_NAME"]
TEMP_2_NAME = config["DEFAULT"]["TEMP_2_NAME"]
TEMP_3_NAME = config["DEFAULT"]["TEMP_3_NAME"]
TEMP_4_NAME = config["DEFAULT"]["TEMP_4_NAME"]

# --------- BMS specific settings ---------
SOC_LOW_WARNING = float(config["DEFAULT"]["SOC_LOW_WARNING"])
SOC_LOW_ALARM = float(config["DEFAULT"]["SOC_LOW_ALARM"])

# -- Daly settings
BATTERY_CAPACITY = float(config["DEFAULT"]["BATTERY_CAPACITY"])
INVERT_CURRENT_MEASUREMENT = int(config["DEFAULT"]["INVERT_CURRENT_MEASUREMENT"])

# -- ESC GreenMeter and Lipro device settings
GREENMETER_ADDRESS = int(config["DEFAULT"]["GREENMETER_ADDRESS"])
LIPRO_START_ADDRESS = int(config["DEFAULT"]["LIPRO_START_ADDRESS"])
LIPRO_END_ADDRESS = int(config["DEFAULT"]["LIPRO_END_ADDRESS"])
LIPRO_CELL_COUNT = int(config["DEFAULT"]["LIPRO_CELL_COUNT"])

# -- HeltecModbus device settings
HELTEC_MODBUS_ADDR = _get_list_from_config(
    "DEFAULT", "HELTEC_MODBUS_ADDR", lambda v: int(v)
)

# --------- Battery monitor specific settings ---------
VOLTAGE_DROP = float(config["DEFAULT"]["VOLTAGE_DROP"])


# --------- Functions ---------
def constrain(val, min_val, max_val):
    if min_val > max_val:
        min_val, max_val = max_val, min_val
    return min(max_val, max(min_val, val))


def mapRange(inValue, inMin, inMax, outMin, outMax):
    return outMin + (((inValue - inMin) / (inMax - inMin)) * (outMax - outMin))


def mapRangeConstrain(inValue, inMin, inMax, outMin, outMax):
    return constrain(mapRange(inValue, inMin, inMax, outMin, outMax), outMin, outMax)


def calcLinearRelationship(inValue, inArray, outArray):
    if inArray[0] > inArray[-1]:  # change compare-direction in array
        return calcLinearRelationship(inValue, inArray[::-1], outArray[::-1])
    else:
        # Handle out of bounds
        if inValue <= inArray[0]:
            return outArray[0]
        if inValue >= inArray[-1]:
            return outArray[-1]

        # else calculate linear current between the setpoints
        idx = bisect.bisect(inArray, inValue)
        upperIN = inArray[idx - 1]  # begin with idx 0 as max value
        upperOUT = outArray[idx - 1]
        lowerIN = inArray[idx]
        lowerOUT = outArray[idx]
        return mapRangeConstrain(inValue, lowerIN, upperIN, lowerOUT, upperOUT)


def calcStepRelationship(inValue, inArray, outArray, returnLower):
    if inArray[0] > inArray[-1]:  # change compare-direction in array
        return calcStepRelationship(inValue, inArray[::-1], outArray[::-1], returnLower)

    # Handle out of bounds
    if inValue <= inArray[0]:
        return outArray[0]
    if inValue >= inArray[-1]:
        return outArray[-1]

    # else get index between the setpoints
    idx = bisect.bisect(inArray, inValue)

    return outArray[idx] if returnLower else outArray[idx - 1]


def is_bit_set(tmp):
    return False if tmp == zero_char else True


def kelvin_to_celsius(kelvin_temp):
    return kelvin_temp - 273.1


def bytearray_to_string(data):
    return "".join("\\x" + format(byte, "02x") for byte in data)


def format_value(value, prefix, suffix):
    return (
        None
        if value is None
        else ("" if prefix is None else prefix)
        + str(value)
        + ("" if suffix is None else suffix)
    )


def read_serial_data(
    command, port, baud, length_pos, length_check, length_fixed=None, length_size=None
):
    try:
        with serial.Serial(port, baudrate=baud, timeout=0.1) as ser:
            return read_serialport_data(
                ser, command, length_pos, length_check, length_fixed, length_size
            )

    except serial.SerialException as e:
        logger.error(e)
        return False


# Open the serial port
# Return variable for the openned port
def open_serial_port(port, baud):
    ser = None
    tries = 3
    while tries > 0:
        try:
            ser = serial.Serial(port, baudrate=baud, timeout=0.1)
            tries = 0
        except serial.SerialException as e:
            logger.error(e)
            tries -= 1

    return ser


# Read data from previously opened serial port
def read_serialport_data(
    ser: serial.Serial,
    command,
    length_pos,
    length_check,
    length_fixed=None,
    length_size=None,
):
    try:
        ser.flushOutput()
        ser.flushInput()
        ser.write(command)

        length_byte_size = 1
        if length_size is not None:
            if length_size.upper() == "H":
                length_byte_size = 2
            elif length_size.upper() == "I" or length_size.upper() == "L":
                length_byte_size = 4

        count = 0
        toread = ser.inWaiting()

        while toread < (length_pos + length_byte_size):
            sleep(0.005)
            toread = ser.inWaiting()
            count += 1
            if count > 50:
                logger.error(">>> ERROR: No reply - returning")
                return False

        # logger.info('serial data toread ' + str(toread))
        res = ser.read(toread)
        if length_fixed is not None:
            length = length_fixed
        else:
            if len(res) < (length_pos + length_byte_size):
                logger.error(
                    ">>> ERROR: No reply - returning [len:" + str(len(res)) + "]"
                )
                return False
            length_size = length_size if length_size is not None else "B"
            length = unpack_from(">" + length_size, res, length_pos)[0]

        # logger.info('serial data length ' + str(length))

        count = 0
        data = bytearray(res)
        while len(data) <= length + length_check:
            res = ser.read(length + length_check)
            data.extend(res)
            # logger.info('serial data length ' + str(len(data)))
            sleep(0.005)
            count += 1
            if count > 150:
                logger.error(
                    ">>> ERROR: No reply - returning [len:"
                    + str(len(data))
                    + "/"
                    + str(length + length_check)
                    + "]"
                )
                return False

        return data

    except serial.SerialException as e:
        logger.error(e)
        return False


# Publish config variables to dbus
def publish_config_variables(dbusservice):
    for variable, value in locals_copy.items():
        if variable.startswith("__"):
            continue
        if (
            isinstance(value, float)
            or isinstance(value, int)
            or isinstance(value, str)
            or isinstance(value, List)
        ):
            dbusservice.add_path(f"/Info/Config/{variable}", value)


locals_copy = locals().copy()<|MERGE_RESOLUTION|>--- conflicted
+++ resolved
@@ -37,11 +37,7 @@
 
 
 # Constants
-<<<<<<< HEAD
-DRIVER_VERSION = "1.0.20231117dev_chfl231124"
-=======
 DRIVER_VERSION = "1.0.20231126dev"
->>>>>>> da73f050
 zero_char = chr(48)
 degree_sign = "\N{DEGREE SIGN}"
 
