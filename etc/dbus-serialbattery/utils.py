--- conflicted
+++ resolved
@@ -28,11 +28,7 @@
 
 # Constants - Need to dynamically get them in future
 DRIVER_VERSION = 0.14
-<<<<<<< HEAD
 DRIVER_SUBVERSION = '~2' 
-=======
-DRIVER_SUBVERSION = 'beta2_WFech'
->>>>>>> d92a34a2
 zero_char = chr(48)
 degree_sign = u'\N{DEGREE SIGN}'
 
