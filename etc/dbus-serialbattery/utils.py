--- conflicted
+++ resolved
@@ -28,11 +28,7 @@
 
 # Constants - Need to dynamically get them in future
 DRIVER_VERSION = 0.14
-<<<<<<< HEAD
 DRIVER_SUBVERSION = '~3' 
-=======
-DRIVER_SUBVERSION = 'beta3_WFech'
->>>>>>> 3df5c222
 zero_char = chr(48)
 degree_sign = u'\N{DEGREE SIGN}'
 
@@ -60,32 +56,17 @@
     CVCM_ENABLE = True
 
     # Set Steps to reduce battery current. The current will be changed linear between those steps
-<<<<<<< HEAD
-    CELL_VOLTAGES_WHILE_CHARGING         = [3.55, 3.50, 3.45, 3.30]     # first value must be the highest
+    CELL_VOLTAGES_WHILE_CHARGING         = [3.55, 3.50, 3.45, 3.30]
     MAX_CHARGE_CURRENT_CV                = [   0,    2,  30,  60]
 
-    CELL_VOLTAGES_WHILE_DISCHARGING      = [2.70, 2.80, 2.90, 3.10]     # first value must be the lowest
+    CELL_VOLTAGES_WHILE_DISCHARGING      = [2.70, 2.80, 2.90, 3.10]
     MAX_DISCHARGE_CURRENT_CV             = [   0,    5,  30,  60]
 
-    TEMPERATURE_LIMITS_WHILE_CHARGING    = [55, 40,  35,   5,  2, 0]    # first value must be the highest
+    TEMPERATURE_LIMITS_WHILE_CHARGING    = [55, 40,  35,   5,  2, 0]
     MAX_CHARGE_CURRENT_T                 = [ 0, 28, 60, 60, 28, 0]
 
-    TEMPERATURE_LIMITS_WHILE_DISCHARGING = [55, 40,  35,   5,  0, -20]  # first value must be the highest
+    TEMPERATURE_LIMITS_WHILE_DISCHARGING = [55, 40,  35,   5,  0, -20]
     MAX_DISCHARGE_CURRENT_T              = [ 0, 28, 60, 60, 28,   0]
-=======
-    # It's not important weather the max is left or right in the array, but it should be ascending or descending
-    CELL_VOLTAGES_WHILE_CHARGING         = [3.55, 3.50, 3.45, 3.40]
-    MAX_CHARGE_CURRENT_CV                = [   0,    2,  100,  200]
-
-    CELL_VOLTAGES_WHILE_DISCHARGING      = [2.70, 2.80, 2.90, 3.10]
-    MAX_DISCHARGE_CURRENT_CV             = [   0,    5,  100,  200]
-
-    TEMPERATURE_LIMITS_WHILE_CHARGING    = [55, 40,  35,   5,  2, 0]
-    MAX_CHARGE_CURRENT_T                 = [ 0, 28, 200, 200, 28, 0]
-
-    TEMPERATURE_LIMITS_WHILE_DISCHARGING = [55, 40,  35,   5,  0, -20]
-    MAX_DISCHARGE_CURRENT_T              = [ 0, 28, 200, 200, 28,   0]
->>>>>>> 3df5c222
 
     # if the cell voltage reaches 3.55V, then reduce current battery-voltage by 0.01V
     # if the cell voltage goes over 3.6V, then the maximum penalty will not be exceeded
