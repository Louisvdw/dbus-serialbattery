--- conflicted
+++ resolved
@@ -37,11 +37,7 @@
 
 
 # Constants
-<<<<<<< HEAD
-DRIVER_VERSION = "1.0.20231117dev"
-=======
 DRIVER_VERSION = "1.2.20240227dev"
->>>>>>> 525d241c
 zero_char = chr(48)
 degree_sign = "\N{DEGREE SIGN}"
 
@@ -106,12 +102,9 @@
 CELL_VOLTAGE_DIFF_KEEP_MAX_VOLTAGE_UNTIL = float(
     config["DEFAULT"]["CELL_VOLTAGE_DIFF_KEEP_MAX_VOLTAGE_UNTIL"]
 )
-<<<<<<< HEAD
-=======
 CELL_VOLTAGE_DIFF_KEEP_MAX_VOLTAGE_TIME_RESTART = float(
     config["DEFAULT"]["CELL_VOLTAGE_DIFF_KEEP_MAX_VOLTAGE_TIME_RESTART"]
 )
->>>>>>> 525d241c
 CELL_VOLTAGE_DIFF_TO_RESET_VOLTAGE_LIMIT = float(
     config["DEFAULT"]["CELL_VOLTAGE_DIFF_TO_RESET_VOLTAGE_LIMIT"]
 )
@@ -149,25 +142,17 @@
     lambda v: MAX_BATTERY_DISCHARGE_CURRENT * float(v),
 )
 
-<<<<<<< HEAD
-=======
 # --------- Cell Voltage limitation (affecting CVL) ---------
 
 CVL_ICONTROLLER_MODE = "True" == config["DEFAULT"]["CVL_ICONTROLLER_MODE"]
 CVL_ICONTROLLER_FACTOR = float(config["DEFAULT"]["CVL_ICONTROLLER_FACTOR"])
 
->>>>>>> 525d241c
 # --------- Temperature limitation (affecting CCL/DCL) ---------
 CCCM_T_ENABLE = "True" == config["DEFAULT"]["CCCM_T_ENABLE"]
 DCCM_T_ENABLE = "True" == config["DEFAULT"]["DCCM_T_ENABLE"]
 
-<<<<<<< HEAD
-TEMPERATURE_LIMITS_WHILE_CHARGING = _get_list_from_config(
-    "DEFAULT", "TEMPERATURE_LIMITS_WHILE_CHARGING", lambda v: float(v)
-=======
 TEMPERATURES_WHILE_CHARGING = _get_list_from_config(
     "DEFAULT", "TEMPERATURES_WHILE_CHARGING", lambda v: float(v)
->>>>>>> 525d241c
 )
 MAX_CHARGE_CURRENT_T = _get_list_from_config(
     "DEFAULT",
@@ -188,18 +173,9 @@
 CCCM_SOC_ENABLE = "True" == config["DEFAULT"]["CCCM_SOC_ENABLE"]
 DCCM_SOC_ENABLE = "True" == config["DEFAULT"]["DCCM_SOC_ENABLE"]
 
-<<<<<<< HEAD
-CC_SOC_LIMIT1 = float(config["DEFAULT"]["CC_SOC_LIMIT1"])
-CC_SOC_LIMIT2 = float(config["DEFAULT"]["CC_SOC_LIMIT2"])
-CC_SOC_LIMIT3 = float(config["DEFAULT"]["CC_SOC_LIMIT3"])
-
-CC_CURRENT_LIMIT1 = MAX_BATTERY_CHARGE_CURRENT * float(
-    config["DEFAULT"]["CC_CURRENT_LIMIT1_FRACTION"]
-=======
 
 SOC_WHILE_CHARGING = _get_list_from_config(
     "DEFAULT", "SOC_WHILE_CHARGING", lambda v: float(v)
->>>>>>> 525d241c
 )
 MAX_CHARGE_CURRENT_SOC = _get_list_from_config(
     "DEFAULT",
@@ -207,20 +183,8 @@
     lambda v: MAX_BATTERY_CHARGE_CURRENT * float(v),
 )
 
-<<<<<<< HEAD
-DC_SOC_LIMIT1 = float(config["DEFAULT"]["DC_SOC_LIMIT1"])
-DC_SOC_LIMIT2 = float(config["DEFAULT"]["DC_SOC_LIMIT2"])
-DC_SOC_LIMIT3 = float(config["DEFAULT"]["DC_SOC_LIMIT3"])
-
-DC_CURRENT_LIMIT1 = MAX_BATTERY_DISCHARGE_CURRENT * float(
-    config["DEFAULT"]["DC_CURRENT_LIMIT1_FRACTION"]
-)
-DC_CURRENT_LIMIT2 = MAX_BATTERY_DISCHARGE_CURRENT * float(
-    config["DEFAULT"]["DC_CURRENT_LIMIT2_FRACTION"]
-=======
 SOC_WHILE_DISCHARGING = _get_list_from_config(
     "DEFAULT", "SOC_WHILE_DISCHARGING", lambda v: float(v)
->>>>>>> 525d241c
 )
 MAX_DISCHARGE_CURRENT_SOC = _get_list_from_config(
     "DEFAULT",
@@ -243,8 +207,6 @@
 )
 TIME_TO_SOC_INC_FROM = "True" == config["DEFAULT"]["TIME_TO_SOC_INC_FROM"]
 
-<<<<<<< HEAD
-=======
 # --------- SOC calculation ---------
 SOC_CALCULATION = "True" == config["DEFAULT"]["SOC_CALCULATION"]
 SOC_RESET_CURRENT = float(config["DEFAULT"]["SOC_RESET_CURRENT"])
@@ -256,7 +218,6 @@
     "DEFAULT", "SOC_CALC_CURRENT_MEASURED_BY_USER", lambda v: float(v)
 )
 
->>>>>>> 525d241c
 # --------- Additional settings ---------
 BMS_TYPE = _get_list_from_config("DEFAULT", "BMS_TYPE", lambda v: str(v))
 
@@ -264,24 +225,11 @@
     "DEFAULT", "EXCLUDED_DEVICES", lambda v: str(v)
 )
 
-<<<<<<< HEAD
-CUSTOM_BATTERY_NAMES = _get_list_from_config(
-    "DEFAULT", "CUSTOM_BATTERY_NAMES", lambda v: str(v)
-)
-
-# Auto reset SoC
-# If on, then SoC is reset to 100%, if the value switches from absorption to float voltage
-# Currently only working for Daly BMS and JK BMS BLE
-AUTO_RESET_SOC = "True" == config["DEFAULT"]["AUTO_RESET_SOC"]
-
-PUBLISH_CONFIG_VALUES = int(config["DEFAULT"]["PUBLISH_CONFIG_VALUES"])
-=======
 # Auto reset SoC
 AUTO_RESET_SOC = "True" == config["DEFAULT"]["AUTO_RESET_SOC"]
 
 # Publish the config settings to the dbus path "/Info/Config/"
 PUBLISH_CONFIG_VALUES = "True" == config["DEFAULT"]["PUBLISH_CONFIG_VALUES"]
->>>>>>> 525d241c
 
 BATTERY_CELL_DATA_FORMAT = int(config["DEFAULT"]["BATTERY_CELL_DATA_FORMAT"])
 
@@ -491,12 +439,6 @@
         return False
 
 
-<<<<<<< HEAD
-locals_copy = locals().copy()
-
-
-=======
->>>>>>> 525d241c
 # Publish config variables to dbus
 def publish_config_variables(dbusservice):
     for variable, value in locals_copy.items():
