--- conflicted
+++ resolved
@@ -37,10 +37,6 @@
     TEMP_ZERO_CONSTANT = 40
 
     def test_connection(self):
-<<<<<<< HEAD
-#        return self.read_status_data()
-=======
->>>>>>> 8a8a1b0a
         result = False
         ser = open_serial_port(self.port, self.baud_rate)
         if ser is not None:
@@ -56,50 +52,10 @@
         return True
 
     def refresh_data(self):
-<<<<<<< HEAD
-#        result = self.read_soc_data()
-#        result = result and self.read_fed_data()
-#        if self.poll_step == 0:
-            # This must be listed in step 0 as get_min_cell_voltage and get_max_cell_voltage in battery.py needs it at first cycle for publish_dbus in dbushelper.py
-#            result = result and self.read_cell_voltage_range_data()
-#        elif self.poll_step == 1:
-#            result = result and self.read_alarm_data()
-#        elif self.poll_step == 2:
-#            result = result and self.read_cells_volts()
-#        elif self.poll_step == 3:
-#            result = result and self.read_temperature_range_data()
-        #else:          # A placeholder to remind this is the last step. Add any additional steps before here
-            # This is last step so reset poll_step
-#            self.poll_step = -1
-
-#        self.poll_step += 1
-
-=======
->>>>>>> 8a8a1b0a
         result = False
         # Open serial port to be used for all data reads instead of openning multiple times 
         ser = open_serial_port(self.port, self.baud_rate)
         if ser is not None:
-<<<<<<< HEAD
-            #logger.warning("read_soc_data")
-            result = self.read_soc_data(ser)
-            #logger.warning("read_fed_data")
-            result = result and self.read_fed_data(ser)
-            #logger.warning("poll_step: " + str(self.poll_step))
-            if self.poll_step == 0:
-                # This must be listed in step 0 as get_min_cell_voltage and get_max_cell_voltage in battery.py needs it at first cycle for publish_dbus in dbushelper.py
-                #logger.warning("read_cell_voltage_range_data")
-                result = result and self.read_cell_voltage_range_data(ser)
-            elif self.poll_step == 1:
-                #logger.warning("read_alarm_data")
-                result = result and self.read_alarm_data(ser)
-            elif self.poll_step == 2:
-                #logger.warning("read_cells_volts")
-                result = result and self.read_cells_volts(ser)
-            elif self.poll_step == 3:
-                #logger.warning("read_temperature_range_data")
-                result = result and self.read_temperature_range_data(ser)
-=======
             result = self.read_soc_data(ser)
             result = result and self.read_fed_data(ser)
             result = result and self.read_cell_voltage_range_data(ser)
@@ -110,7 +66,6 @@
             elif self.poll_step == 1:
                 result = result and self.read_cells_volts(ser)
                             
->>>>>>> 8a8a1b0a
             #else:          # A placeholder to remind this is the last step. Add any additional steps before here
                 # This is last step so reset poll_step
                 self.poll_step = -1
@@ -121,13 +76,7 @@
 
         return result
 
-<<<<<<< HEAD
-#    def read_status_data(self):
     def read_status_data(self, ser):
-#        status_data = self.read_serial_data_daly(self.command_status)
-=======
-    def read_status_data(self, ser):
->>>>>>> 8a8a1b0a
         status_data = self.read_serial_data_daly(ser, self.command_status)
         # check if connection success
         if status_data is False:
@@ -144,29 +93,13 @@
         logger.info(self.hardware_version)
         return True
 
-<<<<<<< HEAD
-#    def read_soc_data(self):
-=======
->>>>>>> 8a8a1b0a
     def read_soc_data(self, ser):
         # Ensure data received is valid
         crntMinValid = -(MAX_BATTERY_DISCHARGE_CURRENT * 2.1)
         crntMaxValid = (MAX_BATTERY_CURRENT * 1.3)
         triesValid = 2
         while triesValid > 0:
-<<<<<<< HEAD
-            soc_data = False
-            # Try up to 3 times to get data. This greatly increases soc_data collection with Daly
-            triesData = 3
-            while soc_data is False and triesData > 0:
-#                soc_data = self.read_serial_data_daly(self.command_soc)
-                soc_data = self.read_serial_data_daly(ser, self.command_soc)
-                #if soc_data is False:
-                #    logger.warning("read_soc_data - triesData " + str(triesData))
-                triesData -= 1
-=======
             soc_data = self.read_serial_data_daly(ser, self.command_soc)
->>>>>>> 8a8a1b0a
             # check if connection success
             if soc_data is False:
                 return False
@@ -184,13 +117,7 @@
 
         return False
 
-<<<<<<< HEAD
-#    def read_alarm_data(self):
     def read_alarm_data(self, ser):
-#        alarm_data = self.read_serial_data_daly(self.command_alarm)
-=======
-    def read_alarm_data(self, ser):
->>>>>>> 8a8a1b0a
         alarm_data = self.read_serial_data_daly(ser, self.command_alarm)
         # check if connection success
         if alarm_data is False:
@@ -293,10 +220,6 @@
         
         return True
 
-<<<<<<< HEAD
-#    def read_cells_volts(self):
-=======
->>>>>>> 8a8a1b0a
     def read_cells_volts(self, ser):
         if self.cell_count is not None:
             buffer = bytearray(self.cellvolt_buffer)
@@ -306,10 +229,6 @@
             maxFrame = (int(self.cell_count / 3) + 1)
             lenFixed = (maxFrame * 12) # 0xA5, 0x01, 0x95, 0x08 + 1 byte frame + 6 byte data + 1byte reserved
 
-<<<<<<< HEAD
-#            cells_volts_data = read_serial_data(buffer, self.port, self.baud_rate, self.LENGTH_POS, self.LENGTH_CHECK, lenFixed)
-=======
->>>>>>> 8a8a1b0a
             cells_volts_data = read_serialport_data(ser, buffer, self.LENGTH_POS, self.LENGTH_CHECK, lenFixed)
             if cells_volts_data is False:
                 logger.warning("read_cells_volts")
@@ -318,25 +237,6 @@
             frameCell = [0, 0, 0]
             lowMin = (MIN_CELL_VOLTAGE / 2)
             frame = 0
-<<<<<<< HEAD
-            while frame >= 0 and frame < maxFrame and cellnum < self.cell_count:
-                startPos = ((frame * 12) + 4)
-                #logger.warning('cell: ' + str(cellnum) + ', startPos: ' + str(startPos) + ', frame: ' + str(frame))
-                if frame > 0 and frame < 16:
-                    startPos += 1
-                frame, frameCell[0], frameCell[1], frameCell[2], reserved = unpack_from('>bhhhb', cells_volts_data, startPos)
-                for idx in range(3):
-                    if len(self.cells) == cellnum:
-                        self.cells.append(Cell(True))
-                    self.cells[cellnum].voltage = None if frameCell[idx] < lowMin else (frameCell[idx] / 1000)
-                    cellnum += 1
-
-        return True
-
-#    def read_cell_voltage_range_data(self):
-    def read_cell_voltage_range_data(self, ser):
-#        minmax_data = self.read_serial_data_daly(self.command_minmax_cell_volts)
-=======
             bufIdx = 0
 
             if len(self.cells) != self.cell_count:
@@ -361,7 +261,6 @@
         return True
 
     def read_cell_voltage_range_data(self, ser):
->>>>>>> 8a8a1b0a
         minmax_data = self.read_serial_data_daly(ser, self.command_minmax_cell_volts)
         # check if connection success
         if minmax_data is False:
@@ -377,13 +276,7 @@
         self.cell_min_voltage = cell_min_voltage / 1000
         return True
 
-<<<<<<< HEAD
-#    def read_temperature_range_data(self):
     def read_temperature_range_data(self, ser):
-#        minmax_data = self.read_serial_data_daly(self.command_minmax_temp)
-=======
-    def read_temperature_range_data(self, ser):
->>>>>>> 8a8a1b0a
         minmax_data = self.read_serial_data_daly(ser, self.command_minmax_temp)
         # check if connection success
         if minmax_data is False:
@@ -395,13 +288,7 @@
         self.temp2 = max_temp - self.TEMP_ZERO_CONSTANT
         return True
 
-<<<<<<< HEAD
-#    def read_fed_data(self):
     def read_fed_data(self, ser):
-#        fed_data = self.read_serial_data_daly(self.command_fet)
-=======
-    def read_fed_data(self, ser):
->>>>>>> 8a8a1b0a
         fed_data = self.read_serial_data_daly(ser, self.command_fet)
         # check if connection success
         if fed_data is False:
@@ -419,13 +306,7 @@
         buffer[12] = sum(buffer[:12]) & 0xFF   #checksum calc
         return buffer
 
-<<<<<<< HEAD
-#    def read_serial_data_daly(self, command):
     def read_serial_data_daly(self, ser, command):
-#        data = read_serial_data(self.generate_command(command), self.port, self.baud_rate, self.LENGTH_POS, self.LENGTH_CHECK)
-=======
-    def read_serial_data_daly(self, ser, command):
->>>>>>> 8a8a1b0a
         data = read_serialport_data(ser, self.generate_command(command), self.LENGTH_POS, self.LENGTH_CHECK)
         if data is False:
             return False
