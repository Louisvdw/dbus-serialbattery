--- conflicted
+++ resolved
@@ -16,13 +16,8 @@
 rm -rf /service/dbus-blebattery.*
 
 # kill driver, if running
-<<<<<<< HEAD
-pkill -f "python .*/dbus-serialbattery.py"
-pkill -f "blebattery"
-=======
 pkill -f "dbus-serialbattery"
 pkill -f "dbus-blebattery"
->>>>>>> 2ed27808
 
 # remove install script from rc.local
 sed -i "/bash \/data\/etc\/dbus-serialbattery\/reinstall-local.sh/d" /data/rc.local
