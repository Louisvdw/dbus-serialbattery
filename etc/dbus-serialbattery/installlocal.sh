#!/bin/sh
<<<<<<< HEAD
opkg update
opkg install python3-misc python3-pip
pip3 install bleak
=======
set -x
>>>>>>> 6471152b
tar -zxf ./venus-data.tar.gz -C /data
sh /data/etc/dbus-serialbattery/reinstalllocal.sh
echo "make sure to disable Settings/Bluetooth in the Remote-Console to prevent reconnects every minute. In case of crash after ~12-16 hours disable raspberry pi 3 internal bluetooth via dtoverlay and use an external usb bluetooth-dongle"
<|MERGE_RESOLUTION|>--- conflicted
+++ resolved
@@ -1,11 +1,8 @@
 #!/bin/sh
-<<<<<<< HEAD
+set -x
 opkg update
 opkg install python3-misc python3-pip
 pip3 install bleak
-=======
-set -x
->>>>>>> 6471152b
 tar -zxf ./venus-data.tar.gz -C /data
 sh /data/etc/dbus-serialbattery/reinstalllocal.sh
 echo "make sure to disable Settings/Bluetooth in the Remote-Console to prevent reconnects every minute. In case of crash after ~12-16 hours disable raspberry pi 3 internal bluetooth via dtoverlay and use an external usb bluetooth-dongle"
