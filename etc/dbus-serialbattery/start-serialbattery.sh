--- conflicted
+++ resolved
@@ -1,11 +1,7 @@
 #!/bin/bash
-<<<<<<< HEAD
-set -x
-=======
 
 # remove comment for easier troubleshooting
 #set -x
->>>>>>> 8a37bf28
 
 . /opt/victronenergy/serial-starter/run-service.sh
 
