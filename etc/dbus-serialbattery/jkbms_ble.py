--- conflicted
+++ resolved
@@ -26,7 +26,6 @@
 
         # check if device with given mac is found, otherwise abort
 
-<<<<<<< HEAD
         logger.info("test of jkbmsble at " + self.jk.address)
         try:
             loop = asyncio.get_event_loop()
@@ -43,7 +42,11 @@
         if not found:
             logger.error("no BMS found at " + self.jk.address)
             return False
-=======
+
+  
+        """
+        # before indipended service, has to be checked
+        
         logger.info("test of jkbmsble")
         tries = 0
         while True:
@@ -68,7 +71,7 @@
                 logger.error(str(e))
                 self.reset_bluetooth()
             tries += 1
->>>>>>> acea6bf4
+        """
 
         # device was found, presumeably a jkbms so start scraping
         self.jk.start_scraping()
