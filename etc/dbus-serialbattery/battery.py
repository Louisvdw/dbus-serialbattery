--- conflicted
+++ resolved
@@ -67,23 +67,17 @@
         # max battery charge/discharge current
         self.max_battery_charge_current = None
         self.max_battery_discharge_current = None
-<<<<<<< HEAD
-=======
         self.has_settings = 0
->>>>>>> 2f6ea71e
 
         self.init_values()
 
         # used to identify a BMS when multiple BMS are connected - planned for future use
         self.unique_identifier = None
 
-<<<<<<< HEAD
-=======
         # fetched from the BMS from a field where the user can input a custom string
         # only if available
         self.custom_field = None
 
->>>>>>> 2f6ea71e
     def init_values(self):
         self.voltage = None
         self.current = None
@@ -181,13 +175,10 @@
             self.temp1 = min(max(value, -20), 100)
         if sensor == 2:
             self.temp2 = min(max(value, -20), 100)
-<<<<<<< HEAD
         if sensor == 3:
             self.temp3 = min(max(value, -20), 100)
         if sensor == 4:
             self.temp4 = min(max(value, -20), 100)
-=======
->>>>>>> 2f6ea71e
 
     def manage_charge_voltage(self) -> None:
         """
@@ -231,34 +222,21 @@
                 voltageDiff = self.get_max_cell_voltage() - self.get_min_cell_voltage()
 
                 if self.max_voltage_start_time is None:
-<<<<<<< HEAD
-                    if (
-                        utils.MAX_CELL_VOLTAGE * self.cell_count <= voltageSum
-=======
                     # start timer, if max voltage is reached and cells are balanced
                     if (
                         (utils.MAX_CELL_VOLTAGE * self.cell_count) - utils.VOLTAGE_DROP
                         <= voltageSum
->>>>>>> 2f6ea71e
                         and voltageDiff
                         <= utils.CELL_VOLTAGE_DIFF_KEEP_MAX_VOLTAGE_UNTIL
                         and self.allow_max_voltage
                     ):
                         self.max_voltage_start_time = time()
-<<<<<<< HEAD
-                    elif (
-                        # utils.SOC_LEVEL_TO_RESET_VOLTAGE_LIMIT > self.soc
-                        voltageDiff >= utils.CELL_VOLTAGE_DIFF_TO_RESET_VOLTAGE_LIMIT
-                        and not self.allow_max_voltage
-                    ):
-=======
 
                     # allow max voltage again, if cells are unbalanced or SoC threshold is reached
                     elif (
                         utils.SOC_LEVEL_TO_RESET_VOLTAGE_LIMIT > self.soc
                         or voltageDiff >= utils.CELL_VOLTAGE_DIFF_TO_RESET_VOLTAGE_LIMIT
                     ) and not self.allow_max_voltage:
->>>>>>> 2f6ea71e
                         self.allow_max_voltage = True
                 else:
                     tDiff = time() - self.max_voltage_start_time
@@ -349,14 +327,8 @@
                 if self.max_voltage_start_time is None:
                     # check if max voltage is reached and start timer to keep max voltage
                     if (
-<<<<<<< HEAD
-                        utils.MAX_CELL_VOLTAGE * self.cell_count <= voltageSum
-                        and self.allow_max_voltage
-                    ):
-=======
                         utils.MAX_CELL_VOLTAGE * self.cell_count
                     ) - utils.VOLTAGE_DROP <= voltageSum and self.allow_max_voltage:
->>>>>>> 2f6ea71e
                         # example 2
                         self.max_voltage_start_time = time()
 
@@ -421,7 +393,6 @@
                     charge_limits.update({tmp: charge_limits[tmp] + ", Temp"})
                 else:
                     charge_limits.update({tmp: "Temp"})
-<<<<<<< HEAD
 
         if utils.CCCM_SOC_ENABLE:
             tmp = self.calcMaxChargeCurrentReferringToSoc()
@@ -455,41 +426,6 @@
 
             self.control_charge_current = ccl
 
-=======
-
-        if utils.CCCM_SOC_ENABLE:
-            tmp = self.calcMaxChargeCurrentReferringToSoc()
-            if self.max_battery_charge_current != tmp:
-                if tmp in charge_limits:
-                    charge_limits.update({tmp: charge_limits[tmp] + ", SoC"})
-                else:
-                    charge_limits.update({tmp: "SoC"})
-
-        # do not set CCL immediately, but only
-        # - after LINEAR_RECALCULATION_EVERY passed
-        # - if CCL changes to 0
-        # - if CCL changes more than LINEAR_RECALCULATION_ON_PERC_CHANGE
-        ccl = round(min(charge_limits), 3)  # gets changed after finished testing
-        diff = (
-            abs(self.control_charge_current - ccl)
-            if self.control_charge_current is not None
-            else 0
-        )
-        if (
-            int(time()) - self.linear_ccl_last_set >= utils.LINEAR_RECALCULATION_EVERY
-            or ccl == 0
-            or (
-                diff
-                >= self.control_charge_current
-                * utils.LINEAR_RECALCULATION_ON_PERC_CHANGE
-                / 100
-            )
-        ):
-            self.linear_ccl_last_set = int(time())
-
-            self.control_charge_current = ccl
-
->>>>>>> 2f6ea71e
             self.charge_limitation = charge_limits[min(charge_limits)]
 
         if self.control_charge_current == 0:
@@ -890,107 +826,69 @@
             return None
 
     def get_temp(self) -> Union[float, None]:
-<<<<<<< HEAD
-        temps = [t for t in [self.temp1, self.temp2, self.temp3, self.temp4] if t is not None]
-        n = len(temps)
-        if not temps or n == 0:
-            return None
-        data = sorted(temps)
-        if n % 2 == 1:
-            return data[n // 2]
-        else:
-            i = n // 2
-            return (data[i - 1] + data[i]) / 2
-
-    def get_min_temp(self) -> Union[float, None]:
-        temps = [t for t in [self.temp1, self.temp2, self.temp3, self.temp4] if t is not None]
-        if not temps:
-            return None
-        return min(temps)
-
-    def get_min_temp_id(self) -> Union[str, None]:
-        temps = [(t, i) for i, t in enumerate([self.temp1, self.temp2, self.temp3, self.temp4]) if t is not None]
-        if not temps:
-            return None
-        id = min(temps)[1]
-        try:
-            if id == 0:
-                return utils.TEMP_1_NAME
-            if id == 1:
-                return utils.TEMP_2_NAME
-            if id == 2:
-                return utils.TEMP_3_NAME
-            if id == 3:
-                return utils.TEMP_4_NAME
-=======
-        try:
-            if utils.TEMP_BATTERY == 1:
-                return self.temp1
-            elif utils.TEMP_BATTERY == 2:
-                return self.temp2
+        try:
+            temps = [t for t in [self.temp1, self.temp2, self.temp3, self.temp4] if t is not None]
+            n = len(temps)
+            if not temps or n == 0:
+                return None
+            data = sorted(temps)
+            if n % 2 == 1:
+                return data[n // 2]
             else:
-                return self.extract_from_temp_values(
-                    extractor=lambda temp1, temp2: round(
-                        (float(temp1) + float(temp2)) / 2, 2
-                    )
-                )
+                i = n // 2
+                return (data[i - 1] + data[i]) / 2
         except TypeError:
             return None
 
     def get_min_temp(self) -> Union[float, None]:
         try:
-            return self.extract_from_temp_values(
-                extractor=lambda temp1, temp2: min(temp1, temp2)
-            )
+            temps = [t for t in [self.temp1, self.temp2, self.temp3, self.temp4] if t is not None]
+            if not temps:
+                return None
+            return min(temps)
         except TypeError:
             return None
 
     def get_min_temp_id(self) -> Union[str, None]:
         try:
-            if self.temp1 < self.temp2:
+            temps = [(t, i) for i, t in enumerate([self.temp1, self.temp2, self.temp3, self.temp4]) if t is not None]
+            if not temps:
+                return None
+            index = min(temps)[1]
+            if index == 0:
                 return utils.TEMP_1_NAME
-            else:
+            if index == 1:
                 return utils.TEMP_2_NAME
->>>>>>> 2f6ea71e
+            if index == 2:
+                return utils.TEMP_3_NAME
+            if index == 3:
+                return utils.TEMP_4_NAME
         except TypeError:
             return None
 
     def get_max_temp(self) -> Union[float, None]:
-<<<<<<< HEAD
-        temps = [t for t in [self.temp1, self.temp2, self.temp3, self.temp4] if t is not None]
-        if not temps:
-            return None
-        return max(temps)
-
-    def get_max_temp_id(self) -> Union[str, None]:
-        temps = [(t, i) for i, t in enumerate([self.temp1, self.temp2, self.temp3, self.temp4]) if t is not None]
-        if not temps:
-            return None
-        id = max(temps)[1]
-        try:
-            if id == 0:
-                return utils.TEMP_1_NAME
-            if id == 1:
-                return utils.TEMP_2_NAME
-            if id == 2:
-                return utils.TEMP_3_NAME
-            if id == 3:
-                return utils.TEMP_4_NAME
-=======
-        try:
-            return self.extract_from_temp_values(
-                extractor=lambda temp1, temp2: max(temp1, temp2)
-            )
+        try:
+            temps = [t for t in [self.temp1, self.temp2, self.temp3, self.temp4] if t is not None]
+            if not temps:
+                return None
+            return max(temps)
         except TypeError:
             return None
 
     def get_max_temp_id(self) -> Union[str, None]:
         try:
-            if self.temp1 > self.temp2:
+            temps = [(t, i) for i, t in enumerate([self.temp1, self.temp2, self.temp3, self.temp4]) if t is not None]
+            if not temps:
+                return None
+            index = max(temps)[1]
+            if index == 0:
                 return utils.TEMP_1_NAME
-            else:
+            if index == 1:
                 return utils.TEMP_2_NAME
->>>>>>> 2f6ea71e
+            if index == 2:
+                return utils.TEMP_3_NAME
+            if index == 3:
+                return utils.TEMP_4_NAME
         except TypeError:
             return None
 
