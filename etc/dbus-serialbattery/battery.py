# -*- coding: utf-8 -*-
from utils import *
import math
from datetime import timedelta
from time import time

class Protection(object):
    # 2 = Alarm, 1 = Warning, 0 = Normal
    def __init__(self):
        self.voltage_high = None
        self.voltage_low = None
        self.voltage_cell_low = None
        self.soc_low = None
        self.current_over = None
        self.current_under = None
        self.cell_imbalance = None
        self.internal_failure = None
        self.temp_high_charge = None
        self.temp_low_charge = None
        self.temp_high_discharge = None
        self.temp_low_discharge = None


class Cell:
    voltage = None
    balance = None
    temp = None

    def __init__(self, balance):
        self.balance = balance


class Battery(object):

    def __init__(self, port, baud):
        self.port = port
        self.baud_rate = baud
        self.role = 'battery'
        self.type = 'Generic'
        self.poll_interval = 1000
        self.online = True

        self.hardware_version = None
        self.voltage = None
        self.current = None
        self.capacity_remain = None
        self.capacity = None
        self.cycles = None
        self.total_ah_drawn = None
        self.production = None
        self.protection = Protection()
        self.version = None
        self.soc = None
        self.charge_fet = None
        self.discharge_fet = None
        self.cell_count = None
        self.temp_sensors = None
        self.temp1 = None
        self.temp2 = None
        self.cells = []
        self.control_charging = None
        self.control_voltage = None
        self.allow_max_voltage = True
        self.max_voltage_start_time = None
        self.control_current = None
        self.control_previous_total = None
        self.control_previous_max = None
        self.control_discharge_current = None
        self.control_charge_current = None
        self.control_allow_charge = None
        self.control_allow_discharge = None
        # max battery charge/discharge current
        self.max_battery_charge_current = None
        self.max_battery_discharge_current = None

        self.time_to_soc_update = TIME_TO_SOC_LOOP_CYCLES

    def test_connection(self):
        # Each driver must override this function to test if a connection can be made
        # return false when fail, true if successful
        return False

    def get_settings(self):
        # Each driver must override this function to read/set the battery settings
        # It is called once after a successful connection by DbusHelper.setup_vedbus()
        # Values:  battery_type, version, hardware_version, min_battery_voltage, max_battery_voltage,
        #   MAX_BATTERY_CHARGE_CURRENT, MAX_BATTERY_DISCHARGE_CURRENT, cell_count, capacity
        # return false when fail, true if successful
        return False

    def refresh_data(self):
        # Each driver must override this function to read battery data and populate this class
        # It is called each poll just before the data is published to vedbus
        # return false when fail, true if successful
        return False

    def to_temp(self, sensor, value):
        # Keep the temp value between -20 and 100 to handle sensor issues or no data.
        # The BMS should have already protected before those limits have been reached.
        if sensor == 1:
            self.temp1 = min(max(value, -20), 100)
        if sensor == 2:
            self.temp2 = min(max(value, -20), 100)

    def manage_charge_voltage(self):
        if LIMITATION_MODE == "WaldemarFech":
            return self.manage_charge_voltage_waldemar_fech()
        elif LIMITATION_MODE == "Classic":
            return self.manage_charge_voltage_classic()

    def manage_charge_voltage_waldemar_fech(self):
        if CVCM_ENABLE:
            foundHighCellVoltage = False
            currentBatteryVoltage = 0
            penaltySum = 0
            for i in range(self.cell_count):
                cv = self.cells[i].voltage
                if cv:
                    currentBatteryVoltage += cv

                    if cv >= PENALTY_AT_CELL_VOLTAGE[0]:
                        foundHighCellVoltage = True
                        penaltySum += calcLinearRelationship(cv, PENALTY_AT_CELL_VOLTAGE, PENALTY_BATTERY_VOLTAGE)

            self.voltage = currentBatteryVoltage    # for testing
            if foundHighCellVoltage:
                self.control_voltage = currentBatteryVoltage - penaltySum
            else:
                self.control_voltage = MAX_CELL_VOLTAGE * self.cell_count
            return penaltySum

    def manage_charge_voltage_classic(self):
        voltageSum = 0
        if (CVCM_ENABLE):
            for i in range(self.cell_count):
                voltage = self.cells[i].voltage
                if voltage:
                    voltageSum+=voltage

            if None == self.max_voltage_start_time:
                if MAX_CELL_VOLTAGE * self.cell_count <= voltageSum and True == self.allow_max_voltage:
                    self.max_voltage_start_time = time()
                else:
                    if SOC_LEVEL_TO_RESET_VOLTAGE_LIMIT > self.soc and not self.allow_max_voltage:
                        self.allow_max_voltage = True
            else:
                tDiff = time() - self.max_voltage_start_time
                if MAX_VOLTAGE_TIME_SEC < tDiff:
                    self.max_voltage_start_time = None
                    self.allow_max_voltage = False

        if self.allow_max_voltage:
            self.control_voltage = MAX_CELL_VOLTAGE * self.cell_count
        else:
            self.control_voltage = FLOAT_CELL_VOLTAGE * self.cell_count

    def manage_charge_current(self):
        if LIMITATION_MODE == "WaldemarFech":
            return self.manage_current_waldemar_fech()
        elif LIMITATION_MODE == "Classic":
            return self.manage_charge_current_classic()

    def manage_current_waldemar_fech(self):
        # Manage Charge Current Limitations
        if CCCM_CV_ENABLE:
            currentLimit_CV = self.calcMaxChargeCurrentReferringToCellVoltage()
        else:
            currentLimit_CV = self.max_battery_charge_current

        if CCCM_T_ENABLE:
            currentLimit_T = self.calcMaxChargeCurrentReferringToTemperature()
        else:
            currentLimit_T = self.max_battery_charge_current

        self.control_charge_current = min(currentLimit_CV, currentLimit_T)

        if self.control_charge_current == 0:
            self.control_allow_charge = False
        else:
            self.control_allow_charge = True



        # Manage Discharge Current Limitations
        if DCCM_CV_ENABLE:
            currentLimit_CV = self.calcMaxDischargeCurrentReferringToCellVoltage()
        else:
            currentLimit_CV = self.max_battery_discharge_current

        if DCCM_T_ENABLE:
            currentLimit_T = self.calcMaxDischargeCurrentReferringToTemperature()
        else:
            currentLimit_T = self.max_battery_discharge_current

        self.control_discharge_current = min(currentLimit_CV, currentLimit_T)

        if self.control_discharge_current == 0:
            self.control_allow_discharge = False
        else:
            self.control_allow_discharge = True

    def calcMaxChargeCurrentReferringToCellVoltage(self):
<<<<<<< HEAD
        currentMaxCellVoltage = self.get_max_cell_voltage()
        currentLimit = self.max_battery_charge_current

        try:
            upperVoltageLimit = CELL_VOLTAGES_WHILE_CHARGING[0]
            lowestCurrent = MAX_CHARGE_CURRENT_CV[0]
            lowestVoltageLimit = CELL_VOLTAGES_WHILE_CHARGING[-1]  # last element in array
            highestCurrent = MAX_CHARGE_CURRENT_CV[-1]
            if currentMaxCellVoltage >= upperVoltageLimit:
                currentLimit = lowestCurrent
            elif currentMaxCellVoltage <= lowestVoltageLimit:
                currentLimit = highestCurrent
            else:  # else calculate linear current between the setpoints
                for pos in range(1, len(CELL_VOLTAGES_WHILE_CHARGING)):
                    upperV = CELL_VOLTAGES_WHILE_CHARGING[pos - 1]  # begin with pos 0 as max value
                    upperA = MAX_CHARGE_CURRENT_CV[pos - 1]
                    lowerV = CELL_VOLTAGES_WHILE_CHARGING[pos]
                    lowerA = MAX_CHARGE_CURRENT_CV[pos]
                    if upperV >= currentMaxCellVoltage >= lowerV:
                        currentLimit = mapRangeConstrain(currentMaxCellVoltage, lowerV, upperV, lowerA, upperA)
        finally:
            return currentLimit

    def calcMaxDischargeCurrentReferringToCellVoltage(self):
        currentMinCellVoltage = self.get_min_cell_voltage()
        currentLimit = self.max_battery_charge_current

        try:
            lowestVoltageLimit = CELL_VOLTAGES_WHILE_DISCHARGING[0]
            lowestCurrent = MAX_DISCHARGE_CURRENT_CV[0]
            upperVoltageLimit = CELL_VOLTAGES_WHILE_DISCHARGING[-1]  # last element in array
            highestCurrent = MAX_DISCHARGE_CURRENT_CV[-1]
            if currentMinCellVoltage <= lowestVoltageLimit:
                currentLimit = lowestCurrent
            elif currentMinCellVoltage >= upperVoltageLimit:
                currentLimit = highestCurrent
            else:  # else calculate linear current between the setpoints
                for pos in range(1, len(CELL_VOLTAGES_WHILE_DISCHARGING)):
                    lowerV = CELL_VOLTAGES_WHILE_DISCHARGING[pos - 1]  # begin with pos 0 as max value
                    lowerA = MAX_DISCHARGE_CURRENT_CV[pos - 1]
                    upperV = CELL_VOLTAGES_WHILE_DISCHARGING[pos]
                    upperA = MAX_DISCHARGE_CURRENT_CV[pos]
                    if upperV >= currentMinCellVoltage >= lowerV:
                        currentLimit = mapRangeConstrain(currentMinCellVoltage, lowerV, upperV, lowerA, upperA)
        finally:
            return currentLimit
=======
        return calcLinearRelationship(self.get_max_cell_voltage(),
                                      CELL_VOLTAGES_WHILE_CHARGING, MAX_CHARGE_CURRENT_CV)

    def calcMaxDischargeCurrentReferringToCellVoltage(self):
        return calcLinearRelationship(self.get_min_cell_voltage(),
                                      CELL_VOLTAGES_WHILE_DISCHARGING, MAX_DISCHARGE_CURRENT_CV)
>>>>>>> 3df5c222

    def calcMaxChargeCurrentReferringToTemperature(self):
        if self.get_max_temp() is None:
            return self.max_battery_charge_current

        temps = {0: self.get_max_temp(), 1: self.get_min_temp()}

        for key, currentMaxTemperature in temps.items():
            temps[key] = calcLinearRelationship(currentMaxTemperature,
                                                TEMPERATURE_LIMITS_WHILE_CHARGING, MAX_CHARGE_CURRENT_T)

        return min(temps[0], temps[1])

    def calcMaxDischargeCurrentReferringToTemperature(self):
        if self.get_max_temp() is None:
            return self.max_battery_discharge_current

        temps = {0: self.get_max_temp(), 1: self.get_min_temp()}

        for key, currentMaxTemperature in temps.items():
            temps[key] = calcLinearRelationship(currentMaxTemperature,
                                                TEMPERATURE_LIMITS_WHILE_DISCHARGING, MAX_DISCHARGE_CURRENT_T)

        return min(temps[0], temps[1])

    def manage_charge_current_classic(self):
        # If disabled make sure the default values are set and then exit
        if (not CCCM_ENABLE):
            self.control_charge_current = self.max_battery_charge_current
            self.control_allow_charge = True
        else:
            # Start with the current values
            # Charge depending on the SOC values
            if not (self.soc is None):
                if self.soc > 99:
                    self.control_allow_charge = False
                else:
                    self.control_allow_charge = True
                # Charge depending on the SOC values
                if CC_SOC_LIMIT1 < self.soc <= 100:  # CC_SOC_LIMIT1 = 98
                    self.control_charge_current = CC_CURRENT_LIMIT1  # CC_CURRENT_LIMIT1 = 5
                elif CC_SOC_LIMIT2 < self.soc <= CC_SOC_LIMIT1:  # CC_SOC_LIMIT2 = 95
                    self.control_charge_current = CC_CURRENT_LIMIT2 # CC_CURRENT_LIMIT2 = MAX_BATTERY_CHARGE_CURRENT/4
                elif CC_SOC_LIMIT3 < self.soc <= CC_SOC_LIMIT2:  # CC_SOC_LIMIT3 = 91
                    self.control_charge_current = CC_CURRENT_LIMIT3  # CC_CURRENT_LIMIT3 = MAX_BATTERY_CHARGE_CURRENT/2
                else:
                    self.control_charge_current = self.max_battery_charge_current

        if (not DCCM_ENABLE):
            self.control_discharge_current = self.max_battery_discharge_current
            self.control_allow_discharge = True
        else:
            if not (self.soc is None):
                if self.soc < 1:
                    self.control_allow_discharge = False
                else:
                    self.control_allow_discharge = True
                # Discharge depending on the SOC values
                if self.soc <= DC_SOC_LIMIT1: #DC_SOC_LIMIT1 = 10
                    self.control_discharge_current = DC_CURRENT_LIMIT1  #DC_CURRENT_LIMIT1 = 5
                elif DC_SOC_LIMIT1 < self.soc <= DC_SOC_LIMIT2:  #DC_SOC_LIMIT2 = 20
                    self.control_discharge_current = DC_CURRENT_LIMIT2 #DC_CURRENT_LIMIT2 = max_discharge/4
                elif DC_SOC_LIMIT2 < self.soc <= DC_SOC_LIMIT3: #DC_SOC_LIMIT3 = 30
                    self.control_discharge_current = DC_CURRENT_LIMIT3 #DC_CURRENT_LIMIT3 = max_discharge/2
                else:
                    self.control_discharge_current = self.max_battery_discharge_current

    def get_min_cell(self):
        min_voltage = 9999
        min_cell = None
        if len(self.cells) == 0 and hasattr(self, 'cell_min_no'):
            return self.cell_min_no

        for c in range(min(len(self.cells), self.cell_count)):
            if self.cells[c].voltage is not None and min_voltage > self.cells[c].voltage:
                min_voltage = self.cells[c].voltage
                min_cell = c
        return min_cell

    def get_max_cell(self):
        max_voltage = 0
        max_cell = None
        if len(self.cells) == 0 and hasattr(self, 'cell_max_no'):
            return self.cell_max_no

        for c in range(min(len(self.cells), self.cell_count)):
            if self.cells[c].voltage is not None and max_voltage < self.cells[c].voltage:
                max_voltage = self.cells[c].voltage
                max_cell = c
        return max_cell

    def get_min_cell_desc(self):
        cell_no = self.get_min_cell()
        return cell_no if cell_no is None else 'C' + str(cell_no + 1)

    def get_max_cell_desc(self):
        cell_no = self.get_max_cell()
        return cell_no if cell_no is None else 'C' + str(cell_no + 1)

    def get_cell_voltage(self, idx):
        if idx>=min(len(self.cells), self.cell_count):
          return None
        return self.cells[idx].voltage

    def get_cell_balancing(self, idx):
        if idx>=min(len(self.cells), self.cell_count):
          return None
        if self.cells[idx].balance is not None and self.cells[idx].balance:
          return 1
        return 0

    def get_capacity_remain(self):
        if self.capacity_remain is not None:
            return self.capacity_remain
        if self.capacity is not None and self.soc is not None:
            return self.capacity * self.soc / 100
        return None

    def get_timetosoc(self, socnum, crntPrctPerSec):
        if self.current > 0:
            diffSoc = (socnum - self.soc)
        else:
            diffSoc = (self.soc - socnum)

        ttgStr = None
        if self.soc != socnum and (diffSoc > 0 or TIME_TO_SOC_INC_FROM is True):
            secondstogo = int(diffSoc / crntPrctPerSec)
            ttgStr = ""

            if (TIME_TO_SOC_VALUE_TYPE & 1):
                ttgStr += str(secondstogo)
                if (TIME_TO_SOC_VALUE_TYPE & 2):
                    ttgStr += " ["
            if (TIME_TO_SOC_VALUE_TYPE & 2):
                ttgStr += str(timedelta(seconds=secondstogo))
                if (TIME_TO_SOC_VALUE_TYPE & 1):
                    ttgStr += "]"

        return ttgStr


    def get_min_cell_voltage(self):
        min_voltage = None
        if hasattr(self, 'cell_min_voltage'):
            min_voltage = self.cell_min_voltage

        if min_voltage is None:
            try:
                min_voltage = min(c.voltage for c in self.cells if c.voltage is not None)
            except ValueError:
                pass
        return min_voltage

    def get_max_cell_voltage(self):
        max_voltage = None
        if hasattr(self, 'cell_max_voltage'):
            max_voltage = self.cell_max_voltage

        if max_voltage is None:
            try:
                max_voltage = max(c.voltage for c in self.cells if c.voltage is not None)
            except ValueError:
                pass
        return max_voltage

    def get_midvoltage(self):
        if not MIDPOINT_ENABLE or self.cell_count is None or self.cell_count == 0 or self.cell_count < 4 or len(self.cells) != self.cell_count:
            return None, None

        halfcount = int(math.floor(self.cell_count/2))
        half1voltage = 0
        half2voltage = 0

        try:
            half1voltage = sum(c.voltage for c in self.cells[:halfcount] if c.voltage is not None)
            half2voltage = sum(c.voltage for c in self.cells[halfcount:halfcount*2] if c.voltage is not None)
        except ValueError:
            pass

        try:
            # handle uneven cells by giving half the voltage of the last cell to half1 and half2
            extra = 0 if (2*halfcount == self.cell_count) else self.cells[self.cell_count-1].voltage/2
            # get the midpoint of the battery
            midpoint = (half1voltage + half2voltage)/2 + extra
            return midpoint, (half2voltage-half1voltage)/(half2voltage+half1voltage)*100
        except ValueError:
            return None, None

    def get_balancing(self):
        for c in range(min(len(self.cells), self.cell_count)):
            if self.cells[c].balance is not None and self.cells[c].balance:
                return 1
        return 0

    def get_temp(self):
        if self.temp1 is not None and self.temp2 is not None:
            return round((float(self.temp1) + float(self.temp2)) / 2, 2)
        if self.temp1 is not None and self.temp2 is None:
            return round(float(self.temp1) , 2)
        if self.temp1 is None and self.temp2 is not None:
            return round(float(self.temp2) , 2)
        else:
            return None

    def get_min_temp(self):
        if self.temp1 is not None and self.temp2 is not None:
            return min(self.temp1, self.temp2)
        if self.temp1 is not None and self.temp2 is None:
            return self.temp1
        if self.temp1 is None and self.temp2 is not None:
            return self.temp2
        else:
            return None

    def get_max_temp(self):
        if self.temp1 is not None and self.temp2 is not None:
            return max(self.temp1, self.temp2)
        if self.temp1 is not None and self.temp2 is None:
            return self.temp1
        if self.temp1 is None and self.temp2 is not None:
            return self.temp2
        else:
            return None

    def log_cell_data(self):
        if logger.getEffectiveLevel() > logging.INFO and len(self.cells) == 0:
            return False

        cell_res = ""
        cell_counter = 1
        for c in self.cells:
            cell_res += "[{0}]{1}V ".format(cell_counter, c.voltage)
            cell_counter = cell_counter + 1
        logger.debug("Cells:" + cell_res)
        return True

    def log_settings(self):

        logger.info(f'Battery connected to dbus from {self.port}')
        logger.info(f'=== Settings ===')
        cell_counter = len(self.cells)
        logger.info(f'> Connection voltage {self.voltage}V | current {self.current}A | SOC {self.soc}%')
        logger.info(f'> Cell count {self.cell_count} | cells populated {cell_counter}')
        logger.info(f'> CCL Charge {self.max_battery_charge_current}A | DCL Discharge {self.max_battery_discharge_current}A')
        logger.info(f'> MIN_CELL_VOLTAGE {MIN_CELL_VOLTAGE}V | MAX_CELL_VOLTAGE {MAX_CELL_VOLTAGE}V')

        return<|MERGE_RESOLUTION|>--- conflicted
+++ resolved
@@ -200,61 +200,12 @@
             self.control_allow_discharge = True
 
     def calcMaxChargeCurrentReferringToCellVoltage(self):
-<<<<<<< HEAD
-        currentMaxCellVoltage = self.get_max_cell_voltage()
-        currentLimit = self.max_battery_charge_current
-
-        try:
-            upperVoltageLimit = CELL_VOLTAGES_WHILE_CHARGING[0]
-            lowestCurrent = MAX_CHARGE_CURRENT_CV[0]
-            lowestVoltageLimit = CELL_VOLTAGES_WHILE_CHARGING[-1]  # last element in array
-            highestCurrent = MAX_CHARGE_CURRENT_CV[-1]
-            if currentMaxCellVoltage >= upperVoltageLimit:
-                currentLimit = lowestCurrent
-            elif currentMaxCellVoltage <= lowestVoltageLimit:
-                currentLimit = highestCurrent
-            else:  # else calculate linear current between the setpoints
-                for pos in range(1, len(CELL_VOLTAGES_WHILE_CHARGING)):
-                    upperV = CELL_VOLTAGES_WHILE_CHARGING[pos - 1]  # begin with pos 0 as max value
-                    upperA = MAX_CHARGE_CURRENT_CV[pos - 1]
-                    lowerV = CELL_VOLTAGES_WHILE_CHARGING[pos]
-                    lowerA = MAX_CHARGE_CURRENT_CV[pos]
-                    if upperV >= currentMaxCellVoltage >= lowerV:
-                        currentLimit = mapRangeConstrain(currentMaxCellVoltage, lowerV, upperV, lowerA, upperA)
-        finally:
-            return currentLimit
-
-    def calcMaxDischargeCurrentReferringToCellVoltage(self):
-        currentMinCellVoltage = self.get_min_cell_voltage()
-        currentLimit = self.max_battery_charge_current
-
-        try:
-            lowestVoltageLimit = CELL_VOLTAGES_WHILE_DISCHARGING[0]
-            lowestCurrent = MAX_DISCHARGE_CURRENT_CV[0]
-            upperVoltageLimit = CELL_VOLTAGES_WHILE_DISCHARGING[-1]  # last element in array
-            highestCurrent = MAX_DISCHARGE_CURRENT_CV[-1]
-            if currentMinCellVoltage <= lowestVoltageLimit:
-                currentLimit = lowestCurrent
-            elif currentMinCellVoltage >= upperVoltageLimit:
-                currentLimit = highestCurrent
-            else:  # else calculate linear current between the setpoints
-                for pos in range(1, len(CELL_VOLTAGES_WHILE_DISCHARGING)):
-                    lowerV = CELL_VOLTAGES_WHILE_DISCHARGING[pos - 1]  # begin with pos 0 as max value
-                    lowerA = MAX_DISCHARGE_CURRENT_CV[pos - 1]
-                    upperV = CELL_VOLTAGES_WHILE_DISCHARGING[pos]
-                    upperA = MAX_DISCHARGE_CURRENT_CV[pos]
-                    if upperV >= currentMinCellVoltage >= lowerV:
-                        currentLimit = mapRangeConstrain(currentMinCellVoltage, lowerV, upperV, lowerA, upperA)
-        finally:
-            return currentLimit
-=======
         return calcLinearRelationship(self.get_max_cell_voltage(),
                                       CELL_VOLTAGES_WHILE_CHARGING, MAX_CHARGE_CURRENT_CV)
 
     def calcMaxDischargeCurrentReferringToCellVoltage(self):
         return calcLinearRelationship(self.get_min_cell_voltage(),
                                       CELL_VOLTAGES_WHILE_DISCHARGING, MAX_DISCHARGE_CURRENT_CV)
->>>>>>> 3df5c222
 
     def calcMaxChargeCurrentReferringToTemperature(self):
         if self.get_max_temp() is None:
