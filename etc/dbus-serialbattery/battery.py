# -*- coding: utf-8 -*-
from typing import Union, Tuple, List, Callable

from utils import logger
import utils
import logging
import math
from time import time
from abc import ABC, abstractmethod
import re
import sys


class Protection(object):
    """
    This class holds Warning and alarm states for different types of Checks
    They are of type integer, 2 represents an Alarm, 1 a Warning, 0 if everything is fine
    """

    ALARM = 2
    WARNING = 1
    OK = 0

    def __init__(self):
        self.voltage_high: int = None
        self.voltage_low: int = None
        self.voltage_cell_low: int = None
        self.soc_low: int = None
        self.current_over: int = None
        self.current_under: int = None
        self.cell_imbalance: int = None
        self.internal_failure: int = None
        self.temp_high_charge: int = None
        self.temp_low_charge: int = None
        self.temp_high_discharge: int = None
        self.temp_low_discharge: int = None
        self.temp_high_internal: int = None


class Cell:
    """
    This class holds information about a single Cell
    """

    voltage = None
    balance = None
    temp = None

    def __init__(self, balance):
        self.balance = balance


class Battery(ABC):
    """
    This Class is the abstract baseclass for all batteries. For each BMS this class needs to be extended
    and the abstract methods need to be implemented. The main program in dbus-serialbattery.py will then
    use the individual implementations as type Battery and work with it.
    """

    def __init__(self, port, baud, address):
        self.port = port
        self.baud_rate = baud
        self.role = "battery"
        self.type = "Generic"
        self.poll_interval = 1000
        self.online = True
        self.hardware_version = None
        self.cell_count = None
        # max battery charge/discharge current
        self.max_battery_charge_current = None
        self.max_battery_discharge_current = None
        self.has_settings = 0

        # fetched from the BMS from a field where the user can input a custom string
        # only if available
        self.custom_field = None

        self.init_values()

    def init_values(self):
        """
        Used to reset values, if battery unexpectly disconnects
        """
        self.voltage = None
        self.current = None
        self.capacity_remain = None
        self.capacity = None
        self.cycles = None
        self.total_ah_drawn = None
        self.production = None
        self.protection = Protection()
        self.version = None
        self.soc = None
        self.time_to_soc_update = 0
        self.charge_fet = None
        self.discharge_fet = None
        self.balance_fet = None
        self.temp_sensors = None
        self.temp1 = None
        self.temp2 = None
        self.temp3 = None
        self.temp4 = None
        self.temp_mos = None
        self.cells: List[Cell] = []
        self.control_charging = None
        self.control_voltage = None
        self.max_battery_voltage = None
        self.min_battery_voltage = None
        self.allow_max_voltage = True
        self.max_voltage_start_time = None
        self.transition_start_time = None
        self.control_voltage_at_transition_start = None
        self.charge_mode = None
        self.charge_mode_debug = ""
        self.charge_limitation = None
        self.discharge_limitation = None
        self.linear_cvl_last_set = 0
        self.linear_ccl_last_set = 0
        self.linear_dcl_last_set = 0
        self.control_current = None
        self.control_previous_total = None
        self.control_previous_max = None
        self.control_discharge_current = None
        self.control_charge_current = None
        self.control_allow_charge = None
        self.control_allow_discharge = None

    @abstractmethod
    def test_connection(self) -> bool:
        """
        This abstract method needs to be implemented for each BMS. It shoudl return true if a connection
        to the BMS can be established, false otherwise.
        :return: the success state
        """
        # Each driver must override this function to test if a connection can be made
        # return false when failed, true if successful
        return False

    def unique_identifier(self) -> str:
        """
        Used to identify a BMS when multiple BMS are connected
        If not provided by the BMS/driver then the hardware version and capacity is used,
        since it can be changed by small amounts to make a battery unique.
        On +/- 5 Ah you can identify 11 batteries
        """
        string = (
            "".join(filter(str.isalnum, str(self.hardware_version))) + "_"
            if self.hardware_version is not None and self.hardware_version != ""
            else ""
        )
        string += str(self.capacity) + "Ah"
        return string

    def connection_name(self) -> str:
        return "Serial " + self.port

    def custom_name(self) -> str:
        """
        Check if the custom name is present in the config file, else return default name
        """
        if len(utils.CUSTOM_BATTERY_NAMES) > 0:
            for name in utils.CUSTOM_BATTERY_NAMES:
                tmp = name.split(":")
                if tmp[0].strip() == self.port:
                    return tmp[1].strip()
        else:
            return "SerialBattery(" + self.type + ")"

    def product_name(self) -> str:
        return "SerialBattery(" + self.type + ")"

    @abstractmethod
    def get_settings(self) -> bool:
        """
        Each driver must override this function to read/set the battery settings
        It is called once after a successful connection by DbusHelper.setup_vedbus()
        Values:  battery_type, version, hardware_version, min_battery_voltage, max_battery_voltage,
        MAX_BATTERY_CHARGE_CURRENT, MAX_BATTERY_DISCHARGE_CURRENT, cell_count, capacity

        :return: false when fail, true if successful
        """
        return False

    def use_callback(self, callback: Callable) -> bool:
        """
        Each driver may override this function to indicate whether it is
        able to provide value updates on its own.

        :return: false when battery cannot provide updates by itself and will be polled
                 every poll_interval milliseconds for new values
                 true if callable should be used for updates as they arrive from the battery
        """
        return False

    @abstractmethod
    def refresh_data(self) -> bool:
        """
        Each driver must override this function to read battery data and populate this class
        It is called each poll just before the data is published to vedbus

        :return:  false when fail, true if successful
        """
        return False

    def to_temp(self, sensor: int, value: float) -> None:
        """
        Keep the temp value between -20 and 100 to handle sensor issues or no data.
        The BMS should have already protected before those limits have been reached.

        :param sensor: temperature sensor number
        :param value: the sensor value
        :return:
        """
        if sensor == 0:
            self.temp_mos = min(max(value, -20), 100)
        if sensor == 1:
            self.temp1 = min(max(value, -20), 100)
        if sensor == 2:
            self.temp2 = min(max(value, -20), 100)
        if sensor == 3:
            self.temp3 = min(max(value, -20), 100)
        if sensor == 4:
            self.temp4 = min(max(value, -20), 100)

    def manage_charge_voltage(self) -> None:
        """
        manages the charge voltage by setting self.control_voltage
        :return: None
        """
        self.prepare_voltage_management()
        if utils.CVCM_ENABLE:
            if utils.LINEAR_LIMITATION_ENABLE:
                self.manage_charge_voltage_linear()
            else:
                self.manage_charge_voltage_step()
        # on CVCM_ENABLE = False apply max voltage
        else:
            self.control_voltage = round(self.max_battery_voltage, 3)
            self.charge_mode = "Keep always max voltage"

    def prepare_voltage_management(self) -> None:
        self.max_battery_voltage = utils.MAX_CELL_VOLTAGE * self.cell_count
        self.min_battery_voltage = utils.MIN_CELL_VOLTAGE * self.cell_count

    def manage_charge_voltage_linear(self) -> None:
        """
        manages the charge voltage using linear interpolation by setting self.control_voltage
        :return: None
        """
        foundHighCellVoltage = False
        voltageSum = 0
        penaltySum = 0
        tDiff = 0
<<<<<<< HEAD
        current_time = int(time())

=======
        # meassurment and variation tolerance in volts
        measurementToleranceVariation = 0.022
>>>>>>> 975b5fc5
        try:
            # calculate battery sum
            for i in range(self.cell_count):
                voltage = self.get_cell_voltage(i)
                if voltage:
                    voltageSum += voltage

                    # calculate penalty sum to prevent single cell overcharge by using current cell voltage
                    if voltage > utils.MAX_CELL_VOLTAGE:
                        # foundHighCellVoltage: reset to False is not needed, since it is recalculated every second
                        foundHighCellVoltage = True
                        penaltySum += voltage - utils.MAX_CELL_VOLTAGE

            voltageDiff = self.get_max_cell_voltage() - self.get_min_cell_voltage()

            if self.max_voltage_start_time is None:
                # start timer, if max voltage is reached and cells are balanced
                if (
                    self.max_battery_voltage - utils.VOLTAGE_DROP <= voltageSum
                    and voltageDiff <= utils.CELL_VOLTAGE_DIFF_KEEP_MAX_VOLTAGE_UNTIL
                    and self.allow_max_voltage
                ):
                    self.max_voltage_start_time = current_time

                # allow max voltage again, if cells are unbalanced or SoC threshold is reached
                elif (
                    utils.SOC_LEVEL_TO_RESET_VOLTAGE_LIMIT > self.soc
                    or voltageDiff >= utils.CELL_VOLTAGE_DIFF_TO_RESET_VOLTAGE_LIMIT
                ) and not self.allow_max_voltage:
                    self.allow_max_voltage = True
                else:
                    pass

            else:
                tDiff = current_time - self.max_voltage_start_time
                # keep max voltage for MAX_VOLTAGE_TIME_SEC more seconds
                if utils.MAX_VOLTAGE_TIME_SEC < tDiff:
                    self.allow_max_voltage = False
                    self.max_voltage_start_time = None
                    if self.soc <= utils.SOC_LEVEL_TO_RESET_VOLTAGE_LIMIT:
                        # write to log, that reset to float was not possible
                        logger.error(
                            f"Could not change to float voltage. Battery SoC ({self.soc}%) is lower"
                            + f" than SOC_LEVEL_TO_RESET_VOLTAGE_LIMIT ({utils.SOC_LEVEL_TO_RESET_VOLTAGE_LIMIT}%)."
                            + " Please reset SoC manually or lower the SOC_LEVEL_TO_RESET_VOLTAGE_LIMIT in the"
                            + ' "config.ini".'
                        )

                # we don't forget to reset max_voltage_start_time wenn we going to bulk(dynamic) mode
                # regardless of whether we were in absorption mode or not
                if (
                    voltageSum
                    < self.max_battery_voltage
                    - utils.VOLTAGE_DROP
                    - measurementToleranceVariation
                ):
                    self.max_voltage_start_time = None

            # INFO: battery will only switch to Absorption, if all cells are balanced.
            #       Reach MAX_CELL_VOLTAGE * cell count if they are all balanced.
            if foundHighCellVoltage and self.allow_max_voltage:
                # Keep penalty above min battery voltage and below max battery voltage
                control_voltage = round(
                    min(
                        max(
                            voltageSum - penaltySum,
                            self.min_battery_voltage,
                        ),
                        self.max_battery_voltage,
                    ),
                    3,
                )
                self.set_cvl_linear(control_voltage)

                self.charge_mode = (
                    "Bulk dynamic"
                    if self.max_voltage_start_time is None
                    else "Absorption dynamic"
                )

            elif self.allow_max_voltage:
                self.control_voltage = round(self.max_battery_voltage, 3)
                self.charge_mode = (
                    # "Bulk" if self.max_voltage_start_time is None else "Absorption"
                    "Bulk"
                    if self.max_voltage_start_time is None
                    else "Absorption"
                )

            else:
                floatVoltage = round((utils.FLOAT_CELL_VOLTAGE * self.cell_count), 3)
                chargeMode = "Float"
                if self.control_voltage:
                    if not self.charge_mode.startswith("Float"):
                        self.transition_start_time = current_time
                        self.initial_control_voltage = self.control_voltage
                        chargeMode = "Float Transition"
                    elif self.charge_mode.startswith("Float Transition"):
                        elapsed_time = current_time - self.transition_start_time
                        # Voltage reduction per second
                        VOLTAGE_REDUCTION_PER_SECOND = 0.01 / 10
                        voltage_reduction = min(
                            VOLTAGE_REDUCTION_PER_SECOND * elapsed_time,
                            self.initial_control_voltage - floatVoltage,
                        )
                        self.set_cvl_linear(
                            self.initial_control_voltage - voltage_reduction
                        )
                        if self.control_voltage <= floatVoltage:
                            self.control_voltage = floatVoltage
                            chargeMode = "Float"
                        else:
                            chargeMode = "Float Transition"
                else:
                    self.control_voltage = floatVoltage
                self.charge_mode = chargeMode

            if (
                self.allow_max_voltage
                and self.get_balancing()
                and voltageDiff >= utils.CELL_VOLTAGE_DIFF_TO_RESET_VOLTAGE_LIMIT
            ):
                self.charge_mode += " + Balancing"

            self.charge_mode += " (Linear Mode)"

            # uncomment for enabling debugging infos in GUI
            """
            self.charge_mode_debug = (
                f"max_battery_voltage: {round(self.max_battery_voltage, 2)}V"
            )
            self.charge_mode_debug += (
                f" - VOLTAGE_DROP: {round(utils.VOLTAGE_DROP, 2)}V"
            )
            self.charge_mode_debug += f"\nvoltageSum: {round(voltageSum, 2)}V"
            self.charge_mode_debug += f" • voltageDiff: {round(voltageDiff, 3)}V"
            self.charge_mode_debug += (
                f"\ncontrol_voltage: {round(self.control_voltage, 2)}V"
            )
            self.charge_mode_debug += f" • penaltySum: {round(penaltySum, 3)}V"
            self.charge_mode_debug += f"\ntDiff: {tDiff}/{utils.MAX_VOLTAGE_TIME_SEC}"
            self.charge_mode_debug += f" • SoC: {self.soc}%"
            self.charge_mode_debug += (
                f" • Reset SoC: {utils.SOC_LEVEL_TO_RESET_VOLTAGE_LIMIT}%"
            )
            self.charge_mode_debug += f"\nallow_max_voltage: {self.allow_max_voltage}"
            self.charge_mode_debug += (
                f"\nmax_voltage_start_time: {self.max_voltage_start_time}"
            )
            self.charge_mode_debug += f"\ncurrent_time: {current_time}"
            self.charge_mode_debug += (
                f"\nlinear_cvl_last_set: {self.linear_cvl_last_set}"
            )
            """

        except TypeError:
            self.control_voltage = None
            self.charge_mode = "--"

    def set_cvl_linear(self, control_voltage) -> bool:
        """
        set CVL only once every LINEAR_RECALCULATION_EVERY seconds
        :return: bool
        """
        current_time = int(time())
        if utils.LINEAR_RECALCULATION_EVERY <= current_time - self.linear_cvl_last_set:
            self.control_voltage = control_voltage
            self.linear_cvl_last_set = current_time
            return True
        return False

    def manage_charge_voltage_step(self) -> None:
        """
        manages the charge voltage using a step function by setting self.control_voltage
        :return: None
        """
        voltageSum = 0
        tDiff = 0

        try:
            # calculate battery sum
            for i in range(self.cell_count):
                voltage = self.get_cell_voltage(i)
                if voltage:
                    voltageSum += voltage

            if self.max_voltage_start_time is None:
                # check if max voltage is reached and start timer to keep max voltage
                if (
                    self.max_battery_voltage - utils.VOLTAGE_DROP <= voltageSum
                    and self.allow_max_voltage
                ):
                    # example 2
                    self.max_voltage_start_time = time()

                # check if reset soc is greater than battery soc
                # this prevents flapping between max and float voltage
                elif (
                    utils.SOC_LEVEL_TO_RESET_VOLTAGE_LIMIT > self.soc
                    and not self.allow_max_voltage
                ):
                    self.allow_max_voltage = True

                # do nothing
                else:
                    pass

            # timer started
            else:
                tDiff = time() - self.max_voltage_start_time
                if utils.MAX_VOLTAGE_TIME_SEC < tDiff:
                    self.allow_max_voltage = False
                    self.max_voltage_start_time = None

                else:
                    pass

            if self.allow_max_voltage:
                self.control_voltage = self.max_battery_voltage
                self.charge_mode = (
                    "Bulk" if self.max_voltage_start_time is None else "Absorption"
                )

            else:
                self.control_voltage = utils.FLOAT_CELL_VOLTAGE * self.cell_count
                self.charge_mode = "Float"

            self.charge_mode += " (Step Mode)"

        except TypeError:
            self.control_voltage = None
            self.charge_mode = "--"

    def manage_charge_current(self) -> None:
        # Manage Charge Current Limitations
        charge_limits = {utils.MAX_BATTERY_CHARGE_CURRENT: "Config Limit"}

        # if values are not the same, then the limit was read also from the BMS
        if utils.MAX_BATTERY_CHARGE_CURRENT != self.max_battery_charge_current:
            charge_limits.update({self.max_battery_charge_current: "BMS Limit"})

        if utils.CCCM_CV_ENABLE:
            tmp = self.calcMaxChargeCurrentReferringToCellVoltage()
            if self.max_battery_charge_current != tmp:
                if tmp in charge_limits:
                    charge_limits.update({tmp: charge_limits[tmp] + ", Cell Voltage"})
                else:
                    charge_limits.update({tmp: "Cell Voltage"})

        if utils.CCCM_T_ENABLE:
            tmp = self.calcMaxChargeCurrentReferringToTemperature()
            if self.max_battery_charge_current != tmp:
                if tmp in charge_limits:
                    charge_limits.update({tmp: charge_limits[tmp] + ", Temp"})
                else:
                    charge_limits.update({tmp: "Temp"})

        if utils.CCCM_SOC_ENABLE:
            tmp = self.calcMaxChargeCurrentReferringToSoc()
            if self.max_battery_charge_current != tmp:
                if tmp in charge_limits:
                    charge_limits.update({tmp: charge_limits[tmp] + ", SoC"})
                else:
                    charge_limits.update({tmp: "SoC"})

        # do not set CCL immediately, but only
        # - after LINEAR_RECALCULATION_EVERY passed
        # - if CCL changes to 0
        # - if CCL changes more than LINEAR_RECALCULATION_ON_PERC_CHANGE
        ccl = round(min(charge_limits), 3)  # gets changed after finished testing
        diff = (
            abs(self.control_charge_current - ccl)
            if self.control_charge_current is not None
            else 0
        )
        if (
            int(time()) - self.linear_ccl_last_set >= utils.LINEAR_RECALCULATION_EVERY
            or ccl == 0
            or (
                diff
                >= self.control_charge_current
                * utils.LINEAR_RECALCULATION_ON_PERC_CHANGE
                / 100
            )
        ):
            self.linear_ccl_last_set = int(time())

            self.control_charge_current = ccl

            self.charge_limitation = charge_limits[min(charge_limits)]

        if self.control_charge_current == 0:
            self.control_allow_charge = False
        else:
            self.control_allow_charge = True

        #####

        # Manage Discharge Current Limitations
        discharge_limits = {utils.MAX_BATTERY_DISCHARGE_CURRENT: "Config Limit"}

        # if values are not the same, then the limit was read also from the BMS
        if utils.MAX_BATTERY_DISCHARGE_CURRENT != self.max_battery_discharge_current:
            discharge_limits.update({self.max_battery_discharge_current: "BMS Limit"})

        if utils.DCCM_CV_ENABLE:
            tmp = self.calcMaxDischargeCurrentReferringToCellVoltage()
            if self.max_battery_discharge_current != tmp:
                if tmp in discharge_limits:
                    discharge_limits.update(
                        {tmp: discharge_limits[tmp] + ", Cell Voltage"}
                    )
                else:
                    discharge_limits.update({tmp: "Cell Voltage"})

        if utils.DCCM_T_ENABLE:
            tmp = self.calcMaxDischargeCurrentReferringToTemperature()
            if self.max_battery_discharge_current != tmp:
                if tmp in discharge_limits:
                    discharge_limits.update({tmp: discharge_limits[tmp] + ", Temp"})
                else:
                    discharge_limits.update({tmp: "Temp"})

        if utils.DCCM_SOC_ENABLE:
            tmp = self.calcMaxDischargeCurrentReferringToSoc()
            if self.max_battery_discharge_current != tmp:
                if tmp in discharge_limits:
                    discharge_limits.update({tmp: discharge_limits[tmp] + ", SoC"})
                else:
                    discharge_limits.update({tmp: "SoC"})

        # do not set DCL immediately, but only
        # - after LINEAR_RECALCULATION_EVERY passed
        # - if DCL changes to 0
        # - if DCL changes more than LINEAR_RECALCULATION_ON_PERC_CHANGE
        dcl = round(min(discharge_limits), 3)  # gets changed after finished testing
        diff = (
            abs(self.control_discharge_current - dcl)
            if self.control_discharge_current is not None
            else 0
        )
        if (
            int(time()) - self.linear_dcl_last_set >= utils.LINEAR_RECALCULATION_EVERY
            or dcl == 0
            or (
                diff
                >= self.control_discharge_current
                * utils.LINEAR_RECALCULATION_ON_PERC_CHANGE
                / 100
            )
        ):
            self.linear_dcl_last_set = int(time())

            self.control_discharge_current = dcl

            self.discharge_limitation = discharge_limits[min(discharge_limits)]

        if self.control_discharge_current == 0:
            self.control_allow_discharge = False
        else:
            self.control_allow_discharge = True

    def calcMaxChargeCurrentReferringToCellVoltage(self) -> float:
        try:
            if utils.LINEAR_LIMITATION_ENABLE:
                return utils.calcLinearRelationship(
                    self.get_max_cell_voltage(),
                    utils.CELL_VOLTAGES_WHILE_CHARGING,
                    utils.MAX_CHARGE_CURRENT_CV,
                )
            return utils.calcStepRelationship(
                self.get_max_cell_voltage(),
                utils.CELL_VOLTAGES_WHILE_CHARGING,
                utils.MAX_CHARGE_CURRENT_CV,
                False,
            )
        except Exception:
            return self.max_battery_charge_current

    def calcMaxDischargeCurrentReferringToCellVoltage(self) -> float:
        try:
            if utils.LINEAR_LIMITATION_ENABLE:
                return utils.calcLinearRelationship(
                    self.get_min_cell_voltage(),
                    utils.CELL_VOLTAGES_WHILE_DISCHARGING,
                    utils.MAX_DISCHARGE_CURRENT_CV,
                )
            return utils.calcStepRelationship(
                self.get_min_cell_voltage(),
                utils.CELL_VOLTAGES_WHILE_DISCHARGING,
                utils.MAX_DISCHARGE_CURRENT_CV,
                True,
            )
        except Exception:
            return self.max_battery_charge_current

    def calcMaxChargeCurrentReferringToTemperature(self) -> float:
        if self.get_max_temp() is None:
            return self.max_battery_charge_current

        temps = {0: self.get_max_temp(), 1: self.get_min_temp()}

        for key, currentMaxTemperature in temps.items():
            if utils.LINEAR_LIMITATION_ENABLE:
                temps[key] = utils.calcLinearRelationship(
                    currentMaxTemperature,
                    utils.TEMPERATURE_LIMITS_WHILE_CHARGING,
                    utils.MAX_CHARGE_CURRENT_T,
                )
            else:
                temps[key] = utils.calcStepRelationship(
                    currentMaxTemperature,
                    utils.TEMPERATURE_LIMITS_WHILE_CHARGING,
                    utils.MAX_CHARGE_CURRENT_T,
                    False,
                )

        return min(temps[0], temps[1])

    def calcMaxDischargeCurrentReferringToTemperature(self) -> float:
        if self.get_max_temp() is None:
            return self.max_battery_discharge_current

        temps = {0: self.get_max_temp(), 1: self.get_min_temp()}

        for key, currentMaxTemperature in temps.items():
            if utils.LINEAR_LIMITATION_ENABLE:
                temps[key] = utils.calcLinearRelationship(
                    currentMaxTemperature,
                    utils.TEMPERATURE_LIMITS_WHILE_DISCHARGING,
                    utils.MAX_DISCHARGE_CURRENT_T,
                )
            else:
                temps[key] = utils.calcStepRelationship(
                    currentMaxTemperature,
                    utils.TEMPERATURE_LIMITS_WHILE_DISCHARGING,
                    utils.MAX_DISCHARGE_CURRENT_T,
                    True,
                )

        return min(temps[0], temps[1])

    def calcMaxChargeCurrentReferringToSoc(self) -> float:
        try:
            # Create value list. Will more this to the settings object
            SOC_WHILE_CHARGING = [
                100,
                utils.CC_SOC_LIMIT1,
                utils.CC_SOC_LIMIT2,
                utils.CC_SOC_LIMIT3,
            ]
            MAX_CHARGE_CURRENT_SOC = [
                utils.CC_CURRENT_LIMIT1,
                utils.CC_CURRENT_LIMIT2,
                utils.CC_CURRENT_LIMIT3,
                utils.MAX_BATTERY_CHARGE_CURRENT,
            ]
            if utils.LINEAR_LIMITATION_ENABLE:
                return utils.calcLinearRelationship(
                    self.soc, SOC_WHILE_CHARGING, MAX_CHARGE_CURRENT_SOC
                )
            return utils.calcStepRelationship(
                self.soc, SOC_WHILE_CHARGING, MAX_CHARGE_CURRENT_SOC, True
            )
        except Exception:
            return self.max_battery_charge_current

    def calcMaxDischargeCurrentReferringToSoc(self) -> float:
        try:
            # Create value list. Will more this to the settings object
            SOC_WHILE_DISCHARGING = [
                utils.DC_SOC_LIMIT3,
                utils.DC_SOC_LIMIT2,
                utils.DC_SOC_LIMIT1,
            ]
            MAX_DISCHARGE_CURRENT_SOC = [
                utils.MAX_BATTERY_DISCHARGE_CURRENT,
                utils.DC_CURRENT_LIMIT3,
                utils.DC_CURRENT_LIMIT2,
                utils.DC_CURRENT_LIMIT1,
            ]
            if utils.LINEAR_LIMITATION_ENABLE:
                return utils.calcLinearRelationship(
                    self.soc, SOC_WHILE_DISCHARGING, MAX_DISCHARGE_CURRENT_SOC
                )
            return utils.calcStepRelationship(
                self.soc, SOC_WHILE_DISCHARGING, MAX_DISCHARGE_CURRENT_SOC, True
            )
        except Exception:
            return self.max_battery_charge_current

    def get_min_cell(self) -> int:
        min_voltage = 9999
        min_cell = None
        if len(self.cells) == 0 and hasattr(self, "cell_min_no"):
            return self.cell_min_no

        for c in range(min(len(self.cells), self.cell_count)):
            if (
                self.cells[c].voltage is not None
                and min_voltage > self.cells[c].voltage
            ):
                min_voltage = self.cells[c].voltage
                min_cell = c
        return min_cell

    def get_max_cell(self) -> int:
        max_voltage = 0
        max_cell = None
        if len(self.cells) == 0 and hasattr(self, "cell_max_no"):
            return self.cell_max_no

        for c in range(min(len(self.cells), self.cell_count)):
            if (
                self.cells[c].voltage is not None
                and max_voltage < self.cells[c].voltage
            ):
                max_voltage = self.cells[c].voltage
                max_cell = c
        return max_cell

    def get_min_cell_desc(self) -> Union[str, None]:
        cell_no = self.get_min_cell()
        return cell_no if cell_no is None else "C" + str(cell_no + 1)

    def get_max_cell_desc(self) -> Union[str, None]:
        cell_no = self.get_max_cell()
        return cell_no if cell_no is None else "C" + str(cell_no + 1)

    def get_cell_voltage(self, idx) -> Union[float, None]:
        if idx >= min(len(self.cells), self.cell_count):
            return None
        return self.cells[idx].voltage

    def get_cell_balancing(self, idx) -> Union[int, None]:
        if idx >= min(len(self.cells), self.cell_count):
            return None
        if self.cells[idx].balance is not None and self.cells[idx].balance:
            return 1
        return 0

    def get_capacity_remain(self) -> Union[float, None]:
        if self.capacity_remain is not None:
            return self.capacity_remain
        if self.capacity is not None and self.soc is not None:
            return self.capacity * self.soc / 100
        return None

    def get_timeToSoc(self, socnum, crntPrctPerSec, onlyNumber=False) -> str:
        if self.current > 0:
            diffSoc = socnum - self.soc
        else:
            diffSoc = self.soc - socnum

        ttgStr = None
        if self.soc != socnum and (diffSoc > 0 or utils.TIME_TO_SOC_INC_FROM is True):
            secondstogo = int(diffSoc / crntPrctPerSec)
            ttgStr = ""

            if onlyNumber or utils.TIME_TO_SOC_VALUE_TYPE & 1:
                ttgStr += str(secondstogo)
                if not onlyNumber and utils.TIME_TO_SOC_VALUE_TYPE & 2:
                    ttgStr += " ["
            if not onlyNumber and utils.TIME_TO_SOC_VALUE_TYPE & 2:
                ttgStr += self.get_secondsToString(secondstogo)

                if utils.TIME_TO_SOC_VALUE_TYPE & 1:
                    ttgStr += "]"

        return ttgStr

    def get_secondsToString(self, timespan, precision=3) -> str:
        """
        Transforms seconds to a string in the format: 1d 1h 1m 1s (Victron Style)
        :param precision:
        0 = 1d
        1 = 1d 1h
        2 = 1d 1h 1m
        3 = 1d 1h 1m 1s

        This was added, since timedelta() returns strange values, if time is negative
        e.g.: seconds: -70245
              --> timedelta output: -1 day, 4:29:15
              --> calculation: -1 day + 4:29:15
              --> real value -19:30:45
        """
        tmp = "" if timespan >= 0 else "-"
        timespan = abs(timespan)

        m, s = divmod(timespan, 60)
        h, m = divmod(m, 60)
        d, h = divmod(h, 24)

        tmp += (str(d) + "d ") if d > 0 else ""
        tmp += (str(h) + "h ") if precision >= 1 and h > 0 else ""
        tmp += (str(m) + "m ") if precision >= 2 and m > 0 else ""
        tmp += (str(s) + "s ") if precision == 3 and s > 0 else ""

        return tmp.rstrip()

    def get_min_cell_voltage(self) -> Union[float, None]:
        min_voltage = None
        if hasattr(self, "cell_min_voltage"):
            min_voltage = self.cell_min_voltage

        if min_voltage is None:
            try:
                min_voltage = min(
                    c.voltage for c in self.cells if c.voltage is not None
                )
            except ValueError:
                pass
        return min_voltage

    def get_max_cell_voltage(self) -> Union[float, None]:
        max_voltage = None
        if hasattr(self, "cell_max_voltage"):
            max_voltage = self.cell_max_voltage

        if max_voltage is None:
            try:
                max_voltage = max(
                    c.voltage for c in self.cells if c.voltage is not None
                )
            except ValueError:
                pass
        return max_voltage

    def get_midvoltage(self) -> Tuple[Union[float, None], Union[float, None]]:
        """
        This method returns the Voltage "in the middle of the battery"
        as well as a deviation of an ideally balanced battery. It does so by calculating the sum of the first half
        of the cells and adding 1/2 of the "middle cell" voltage (if it exists)
        :return: a tuple of the voltage in the middle, as well as a percentage deviation (total_voltage / 2)
        """
        if (
            not utils.MIDPOINT_ENABLE
            or self.cell_count is None
            or self.cell_count == 0
            or self.cell_count < 4
            or len(self.cells) != self.cell_count
        ):
            return None, None

        halfcount = int(math.floor(self.cell_count / 2))
        uneven_cells_offset = self.cell_count % 2
        half1voltage = 0
        half2voltage = 0

        try:
            half1voltage = sum(
                cell.voltage
                for cell in self.cells[:halfcount]
                if cell.voltage is not None
            )
            half2voltage = sum(
                cell.voltage
                for cell in self.cells[halfcount + uneven_cells_offset :]
                if cell.voltage is not None
            )
        except ValueError:
            pass

        try:
            extra = 0 if self.cell_count % 2 == 0 else self.cells[halfcount].voltage / 2
            # get the midpoint of the battery
            midpoint = half1voltage + extra
            return (
                abs(midpoint),
                abs(
                    (half2voltage - half1voltage) / (half2voltage + half1voltage) * 100
                ),
            )
        except ValueError:
            return None, None

    def get_balancing(self) -> int:
        for c in range(min(len(self.cells), self.cell_count)):
            if self.cells[c].balance is not None and self.cells[c].balance:
                return 1
        return 0

    def get_temperatures(self) -> Union[List[float], None]:
        temperatures = [self.temp1, self.temp2, self.temp3, self.temp4]
        result = [(t, i) for (t, i) in enumerate(temperatures) if t is not None]
        if not result:
            return None

    def get_temp(self) -> Union[float, None]:
        try:
            if utils.TEMP_BATTERY == 1:
                return self.temp1
            elif utils.TEMP_BATTERY == 2:
                return self.temp2
            elif utils.TEMP_BATTERY == 3:
                return self.temp3
            elif utils.TEMP_BATTERY == 4:
                return self.temp4
            else:
                temps = [
                    t
                    for t in [self.temp1, self.temp2, self.temp3, self.temp4]
                    if t is not None
                ]
                n = len(temps)
                if not temps or n == 0:
                    return None
                data = sorted(temps)
                if n % 2 == 1:
                    return data[n // 2]
                else:
                    i = n // 2
                    return (data[i - 1] + data[i]) / 2
        except TypeError:
            return None

    def get_min_temp(self) -> Union[float, None]:
        try:
            temps = [
                t
                for t in [self.temp1, self.temp2, self.temp3, self.temp4]
                if t is not None
            ]
            if not temps:
                return None
            return min(temps)
        except TypeError:
            return None

    def get_min_temp_id(self) -> Union[str, None]:
        try:
            temps = [
                (t, i)
                for i, t in enumerate([self.temp1, self.temp2, self.temp3, self.temp4])
                if t is not None
            ]
            if not temps:
                return None
            index = min(temps)[1]
            if index == 0:
                return utils.TEMP_1_NAME
            if index == 1:
                return utils.TEMP_2_NAME
            if index == 2:
                return utils.TEMP_3_NAME
            if index == 3:
                return utils.TEMP_4_NAME
        except TypeError:
            return None

    def get_max_temp(self) -> Union[float, None]:
        try:
            temps = [
                t
                for t in [self.temp1, self.temp2, self.temp3, self.temp4]
                if t is not None
            ]
            if not temps:
                return None
            return max(temps)
        except TypeError:
            return None

    def get_max_temp_id(self) -> Union[str, None]:
        try:
            temps = [
                (t, i)
                for i, t in enumerate([self.temp1, self.temp2, self.temp3, self.temp4])
                if t is not None
            ]
            if not temps:
                return None
            index = max(temps)[1]
            if index == 0:
                return utils.TEMP_1_NAME
            if index == 1:
                return utils.TEMP_2_NAME
            if index == 2:
                return utils.TEMP_3_NAME
            if index == 3:
                return utils.TEMP_4_NAME
        except TypeError:
            return None

    def get_mos_temp(self) -> Union[float, None]:
        if self.temp_mos is not None:
            return self.temp_mos
        else:
            return None

    def validate_data(self) -> bool:
        """
        Used to validate the data received from the BMS.
        If the data is in the thresholds return True,
        else return False since it's very probably not a BMS
        """
        if self.capacity is not None and (self.capacity < 0 or self.capacity > 1000):
            logger.debug(
                "Capacity outside of thresholds (from 0 to 1000): " + str(self.capacity)
            )
            return False
        if self.current is not None and abs(self.current) > 1000:
            logger.debug(
                "Current outside of thresholds (from -1000 to 1000): "
                + str(self.current)
            )
            return False
        if self.voltage is not None and (self.voltage < 0 or self.voltage > 100):
            logger.debug(
                "Voltage outside of thresholds (form 0 to 100): " + str(self.voltage)
            )
            return False
        if self.soc is not None and (self.soc < 0 or self.soc > 100):
            logger.debug("SoC outside of thresholds (from 0 to 100): " + str(self.soc))
            return False

        return True

    def log_cell_data(self) -> bool:
        if logger.getEffectiveLevel() > logging.INFO and len(self.cells) == 0:
            return False

        cell_res = ""
        cell_counter = 1
        for c in self.cells:
            cell_res += "[{0}]{1}V ".format(cell_counter, c.voltage)
            cell_counter = cell_counter + 1
        logger.debug("Cells:" + cell_res)
        return True

    def log_settings(self) -> None:
        cell_counter = len(self.cells)
        logger.info(f"Battery {self.type} connected to dbus from {self.port}")
        logger.info("========== Settings ==========")
        logger.info(
            f"> Connection voltage: {self.voltage}V | Current: {self.current}A | SoC: {self.soc}%"
        )
        logger.info(
            f"> Cell count: {self.cell_count} | Cells populated: {cell_counter}"
        )
        logger.info(f"> LINEAR LIMITATION ENABLE: {utils.LINEAR_LIMITATION_ENABLE}")
        logger.info(
            f"> MAX BATTERY CHARGE CURRENT: {utils.MAX_BATTERY_CHARGE_CURRENT}A | "
            + f"MAX BATTERY DISCHARGE CURRENT: {utils.MAX_BATTERY_DISCHARGE_CURRENT}A"
        )
        if (
            (
                utils.MAX_BATTERY_CHARGE_CURRENT != self.max_battery_charge_current
                or utils.MAX_BATTERY_DISCHARGE_CURRENT
                != self.max_battery_discharge_current
            )
            and self.max_battery_charge_current is not None
            and self.max_battery_discharge_current is not None
        ):
            logger.info(
                f"> MAX BATTERY CHARGE CURRENT: {self.max_battery_charge_current}A | "
                + f"MAX BATTERY DISCHARGE CURRENT: {self.max_battery_discharge_current}A (read from BMS)"
            )
        logger.info(f"> CVCM:     {utils.CVCM_ENABLE}")
        logger.info(
            f"> MIN CELL VOLTAGE: {utils.MIN_CELL_VOLTAGE}V | MAX CELL VOLTAGE: {utils.MAX_CELL_VOLTAGE}V"
        )
        logger.info(
            f"> CCCM CV:  {str(utils.CCCM_CV_ENABLE).ljust(5)} | DCCM CV:  {utils.DCCM_CV_ENABLE}"
        )
        logger.info(
            f"> CCCM T:   {str(utils.CCCM_T_ENABLE).ljust(5)} | DCCM T:   {utils.DCCM_T_ENABLE}"
        )
        logger.info(
            f"> CCCM SOC: {str(utils.CCCM_SOC_ENABLE).ljust(5)} | DCCM SOC: {utils.DCCM_SOC_ENABLE}"
        )
        logger.info(f"Serial Number/Unique Identifier: {self.unique_identifier()}")

        return

    # save custom name to config file
    def custom_name_callback(self, path, value):
        try:
            if path == "/CustomName":
                file = open(
                    "/data/etc/dbus-serialbattery/" + utils.PATH_CONFIG_USER, "r"
                )
                lines = file.readlines()
                last = len(lines)

                # remove not allowed characters
                value = value.replace(":", "").replace("=", "").replace(",", "").strip()

                # empty string to save new config file
                config_file_new = ""

                # make sure we are in the [DEFAULT] section
                current_line_in_default_section = False
                default_section_checked = False

                # check if already exists
                exists = False

                # count lines
                i = 0
                # looping through the file
                for line in lines:
                    # increment by one
                    i += 1

                    # stripping line break
                    line = line.strip()

                    # check, if current line is after the [DEFAULT] section
                    if line == "[DEFAULT]":
                        current_line_in_default_section = True

                    # check, if current line starts a new section
                    if line != "[DEFAULT]" and re.match(r"^\[.*\]", line):
                        # set default_section_checked to true, if it was already checked and a new section comes on
                        if current_line_in_default_section and not exists:
                            default_section_checked = True
                        current_line_in_default_section = False

                    # check, if the current line is the last line
                    if i == last:
                        default_section_checked = True

                    # insert or replace only in [DEFAULT] section
                    if current_line_in_default_section and re.match(
                        r"^CUSTOM_BATTERY_NAMES.*", line
                    ):
                        # set that the setting was found, else a new one is created
                        exists = True

                        # remove setting name
                        line = re.sub(
                            "^CUSTOM_BATTERY_NAMES\s*=\s*", "", line  # noqa: W605
                        )

                        # change only the name of the current BMS
                        result = []
                        bms_name_list = line.split(",")
                        for bms_name_pair in bms_name_list:
                            tmp = bms_name_pair.split(":")
                            if tmp[0] == self.port:
                                result.append(tmp[0] + ":" + value)
                            else:
                                result.append(bms_name_pair)

                        new_line = "CUSTOM_BATTERY_NAMES = " + ",".join(result)

                    else:
                        if default_section_checked and not exists:
                            exists = True

                            # add before current line
                            if i != last:
                                new_line = (
                                    "CUSTOM_BATTERY_NAMES = "
                                    + self.port
                                    + ":"
                                    + value
                                    + "\n\n"
                                    + line
                                )

                            # add at the end if last line
                            else:
                                new_line = (
                                    line
                                    + "\n\n"
                                    + "CUSTOM_BATTERY_NAMES = "
                                    + self.port
                                    + ":"
                                    + value
                                )
                        else:
                            new_line = line
                    # concatenate the new string and add an end-line break
                    config_file_new = config_file_new + new_line + "\n"

                # close the file
                file.close()
                # Open file in write mode
                write_file = open(
                    "/data/etc/dbus-serialbattery/" + utils.PATH_CONFIG_USER, "w"
                )
                # overwriting the old file contents with the new/replaced content
                write_file.write(config_file_new)
                # close the file
                write_file.close()

                # logger.error("value (saved): " + str(value))

                """
                # this removes all comments and tranfsorm the values to lowercase
                utils.config.set(
                    "DEFAULT",
                    "CUSTOM_BATTERY_NAMES",
                    self.port + ":" + value,
                )

                # Writing our configuration file to 'example.ini'
                with open(
                    "/data/etc/dbus-serialbattery/" + utils.PATH_CONFIG_USER, "w"
                ) as configfile:
                    type(utils.config.write(configfile))
                """

        except Exception:
            exception_type, exception_object, exception_traceback = sys.exc_info()
            file = exception_traceback.tb_frame.f_code.co_filename
            line = exception_traceback.tb_lineno
            logger.error(
                f"Exception occurred: {repr(exception_object)} of type {exception_type} in {file} line #{line}"
            )

        return value

    def reset_soc_callback(self, path, value):
        # callback for handling reset soc request
        return

    def force_charging_off_callback(self, path, value):
        return

    def force_discharging_off_callback(self, path, value):
        return

    def turn_balancing_off_callback(self, path, value):
        return<|MERGE_RESOLUTION|>--- conflicted
+++ resolved
@@ -251,13 +251,10 @@
         voltageSum = 0
         penaltySum = 0
         tDiff = 0
-<<<<<<< HEAD
         current_time = int(time())
-
-=======
         # meassurment and variation tolerance in volts
         measurementToleranceVariation = 0.022
->>>>>>> 975b5fc5
+        
         try:
             # calculate battery sum
             for i in range(self.cell_count):
