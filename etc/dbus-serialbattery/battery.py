# -*- coding: utf-8 -*-
from typing import Union, Tuple, List, Callable

from utils import logger
import utils
import logging
import math
from time import time
from abc import ABC, abstractmethod
import re
import sys


class Protection(object):
    """
    This class holds Warning and alarm states for different types of Checks
    They are of type integer, 2 represents an Alarm, 1 a Warning, 0 if everything is fine
    """

    ALARM = 2
    WARNING = 1
    OK = 0

    def __init__(self):
        self.voltage_high: int = None
        self.voltage_low: int = None
        self.voltage_cell_low: int = None
        self.soc_low: int = None
        self.current_over: int = None
        self.current_under: int = None
        self.cell_imbalance: int = None
        self.internal_failure: int = None
        self.temp_high_charge: int = None
        self.temp_low_charge: int = None
        self.temp_high_discharge: int = None
        self.temp_low_discharge: int = None
        self.temp_high_internal: int = None


class Cell:
    """
    This class holds information about a single Cell
    """

    voltage = None
    balance = None
    temp = None

    def __init__(self, balance):
        self.balance = balance


class Battery(ABC):
    """
    This Class is the abstract baseclass for all batteries. For each BMS this class needs to be extended
    and the abstract methods need to be implemented. The main program in dbus-serialbattery.py will then
    use the individual implementations as type Battery and work with it.
    """

    def __init__(self, port, baud, address):
        self.port = port
        self.baud_rate = baud
        self.role = "battery"
        self.type = "Generic"
        self.poll_interval = 1000
        self.online = True
        self.hardware_version = None
        self.cell_count = None
        # max battery charge/discharge current
        self.max_battery_charge_current = None
        self.max_battery_discharge_current = None
        self.has_settings = 0

        # fetched from the BMS from a field where the user can input a custom string
        # only if available
        self.custom_field = None

        self.init_values()

    def init_values(self):
        """
        Used to reset values, if battery unexpectly disconnects
        """
        self.voltage = None
        self.current = None
        self.capacity_remain = None
        self.capacity = None
        self.cycles = None
        self.total_ah_drawn = None
        self.production = None
        self.protection = Protection()
        self.version = None
        self.soc = None
        self.time_to_soc_update = 0
        self.charge_fet = None
        self.discharge_fet = None
        self.balance_fet = None
        self.temp_sensors = None
        self.temp1 = None
        self.temp2 = None
        self.temp3 = None
        self.temp4 = None
        self.temp_mos = None
        self.cells: List[Cell] = []
        self.control_charging = None
        self.control_voltage = None
        self.max_battery_voltage = None
        self.min_battery_voltage = None
        self.allow_max_voltage = True
        self.max_voltage_start_time = None
        self.transition_start_time = None
        self.control_voltage_at_transition_start = None
        self.charge_mode = None
        self.charge_mode_debug = ""
        self.charge_limitation = None
        self.discharge_limitation = None
        self.linear_cvl_last_set = 0
        self.linear_ccl_last_set = 0
        self.linear_dcl_last_set = 0
        self.control_current = None
        self.control_previous_total = None
        self.control_previous_max = None
        self.control_discharge_current = None
        self.control_charge_current = None
        self.control_allow_charge = None
        self.control_allow_discharge = None

    @abstractmethod
    def test_connection(self) -> bool:
        """
        This abstract method needs to be implemented for each BMS. It shoudl return true if a connection
        to the BMS can be established, false otherwise.
        :return: the success state
        """
        # Each driver must override this function to test if a connection can be made
        # return false when failed, true if successful
        return False

    def unique_identifier(self) -> str:
        """
        Used to identify a BMS when multiple BMS are connected
        If not provided by the BMS/driver then the hardware version and capacity is used,
        since it can be changed by small amounts to make a battery unique.
        On +/- 5 Ah you can identify 11 batteries
        """
        string = (
            "".join(filter(str.isalnum, str(self.hardware_version))) + "_"
            if self.hardware_version is not None and self.hardware_version != ""
            else ""
        )
        string += str(self.capacity) + "Ah"
        return string

    def connection_name(self) -> str:
        return "Serial " + self.port

    def custom_name(self) -> str:
        """
        Check if the custom name is present in the config file, else return default name
        """
        if len(utils.CUSTOM_BATTERY_NAMES) > 0:
            for name in utils.CUSTOM_BATTERY_NAMES:
                tmp = name.split(":")
                if tmp[0].strip() == self.port:
                    return tmp[1].strip()
        else:
            return "SerialBattery(" + self.type + ")"

    def product_name(self) -> str:
        return "SerialBattery(" + self.type + ")"

    @abstractmethod
    def get_settings(self) -> bool:
        """
        Each driver must override this function to read/set the battery settings
        It is called once after a successful connection by DbusHelper.setup_vedbus()
        Values:  battery_type, version, hardware_version, min_battery_voltage, max_battery_voltage,
        MAX_BATTERY_CHARGE_CURRENT, MAX_BATTERY_DISCHARGE_CURRENT, cell_count, capacity

        :return: false when fail, true if successful
        """
        return False

    def use_callback(self, callback: Callable) -> bool:
        """
        Each driver may override this function to indicate whether it is
        able to provide value updates on its own.

        :return: false when battery cannot provide updates by itself and will be polled
                 every poll_interval milliseconds for new values
                 true if callable should be used for updates as they arrive from the battery
        """
        return False

    @abstractmethod
    def refresh_data(self) -> bool:
        """
        Each driver must override this function to read battery data and populate this class
        It is called each poll just before the data is published to vedbus

        :return:  false when fail, true if successful
        """
        return False

    def to_temp(self, sensor: int, value: float) -> None:
        """
        Keep the temp value between -20 and 100 to handle sensor issues or no data.
        The BMS should have already protected before those limits have been reached.

        :param sensor: temperature sensor number
        :param value: the sensor value
        :return:
        """
        if sensor == 0:
            self.temp_mos = min(max(value, -20), 100)
        if sensor == 1:
            self.temp1 = min(max(value, -20), 100)
        if sensor == 2:
            self.temp2 = min(max(value, -20), 100)
        if sensor == 3:
            self.temp3 = min(max(value, -20), 100)
        if sensor == 4:
            self.temp4 = min(max(value, -20), 100)

    def manage_charge_voltage(self) -> None:
        """
        manages the charge voltage by setting self.control_voltage
        :return: None
        """
        self.prepare_voltage_management()
        if utils.CVCM_ENABLE:
            if utils.LINEAR_LIMITATION_ENABLE:
                self.manage_charge_voltage_linear()
            else:
                self.manage_charge_voltage_step()
        # on CVCM_ENABLE = False apply max voltage
        else:
            self.control_voltage = round(self.max_battery_voltage, 3)
            self.charge_mode = "Keep always max voltage"

    def prepare_voltage_management(self) -> None:
        self.max_battery_voltage = utils.MAX_CELL_VOLTAGE * self.cell_count
        self.min_battery_voltage = utils.MIN_CELL_VOLTAGE * self.cell_count

    def manage_charge_voltage_linear(self) -> None:
        """
        manages the charge voltage using linear interpolation by setting self.control_voltage
        :return: None
        """
        foundHighCellVoltage = False
        voltageSum = 0
        penaltySum = 0
        tDiff = 0
        current_time = int(time())
        # meassurment and variation tolerance in volts
        measurementToleranceVariation = 0.022
        
        try:
            # calculate battery sum
            for i in range(self.cell_count):
                voltage = self.get_cell_voltage(i)
                if voltage:
                    voltageSum += voltage

                    # calculate penalty sum to prevent single cell overcharge by using current cell voltage
                    if voltage > utils.MAX_CELL_VOLTAGE:
                        # foundHighCellVoltage: reset to False is not needed, since it is recalculated every second
                        foundHighCellVoltage = True
                        penaltySum += voltage - utils.MAX_CELL_VOLTAGE

            voltageDiff = self.get_max_cell_voltage() - self.get_min_cell_voltage()

            if self.max_voltage_start_time is None:
                # start timer, if max voltage is reached and cells are balanced
                if (
                    self.max_battery_voltage - utils.VOLTAGE_DROP <= voltageSum
                    and voltageDiff <= utils.CELL_VOLTAGE_DIFF_KEEP_MAX_VOLTAGE_UNTIL
                    and self.allow_max_voltage
                ):
<<<<<<< HEAD
                    self.max_voltage_start_time = int(time())
                    # Assume battery SOC ist 100% at this stage
                    # Function for each battery that supports reset of SOC
                    self.trigger_soc_reset()
=======
                    self.max_voltage_start_time = current_time
>>>>>>> bc267e16

                # allow max voltage again, if cells are unbalanced or SoC threshold is reached
                elif (
                    utils.SOC_LEVEL_TO_RESET_VOLTAGE_LIMIT > self.soc
                    or voltageDiff >= utils.CELL_VOLTAGE_DIFF_TO_RESET_VOLTAGE_LIMIT
                ) and not self.allow_max_voltage:
                    self.allow_max_voltage = True
                else:
                    pass

            else:
                tDiff = current_time - self.max_voltage_start_time
                # keep max voltage for MAX_VOLTAGE_TIME_SEC more seconds
                if utils.MAX_VOLTAGE_TIME_SEC < tDiff:
                    self.allow_max_voltage = False
                    self.max_voltage_start_time = None
<<<<<<< HEAD
                # we don't forget to reset max_voltage_start_time when we going to bulk(dynamic) mode
=======
                    if self.soc <= utils.SOC_LEVEL_TO_RESET_VOLTAGE_LIMIT:
                        # write to log, that reset to float was not possible
                        logger.error(
                            f"Could not change to float voltage. Battery SoC ({self.soc}%) is lower"
                            + f" than SOC_LEVEL_TO_RESET_VOLTAGE_LIMIT ({utils.SOC_LEVEL_TO_RESET_VOLTAGE_LIMIT}%)."
                            + " Please reset SoC manually or lower the SOC_LEVEL_TO_RESET_VOLTAGE_LIMIT in the"
                            + ' "config.ini".'
                        )

                # we don't forget to reset max_voltage_start_time wenn we going to bulk(dynamic) mode
>>>>>>> bc267e16
                # regardless of whether we were in absorption mode or not
                if (
                    voltageSum
                    < self.max_battery_voltage
                    - utils.VOLTAGE_DROP
                    - measurementToleranceVariation
                ):
                    self.max_voltage_start_time = None

            # INFO: battery will only switch to Absorption, if all cells are balanced.
            #       Reach MAX_CELL_VOLTAGE * cell count if they are all balanced.
            if foundHighCellVoltage and self.allow_max_voltage:
                # Keep penalty above min battery voltage and below max battery voltage
                control_voltage = round(
                    min(
                        max(
                            voltageSum - penaltySum,
                            self.min_battery_voltage,
                        ),
                        self.max_battery_voltage,
                    ),
                    3,
                )
                self.set_cvl_linear(control_voltage)

                self.charge_mode = (
                    "Bulk dynamic"
                    if self.max_voltage_start_time is None
                    else "Absorption dynamic"
                )

            elif self.allow_max_voltage:
                self.control_voltage = round(self.max_battery_voltage, 3)
                self.charge_mode = (
                    # "Bulk" if self.max_voltage_start_time is None else "Absorption"
                    "Bulk"
                    if self.max_voltage_start_time is None
                    else "Absorption"
                )

            else:
                floatVoltage = round((utils.FLOAT_CELL_VOLTAGE * self.cell_count), 3)
                chargeMode = "Float"
                if self.control_voltage:
                    if not self.charge_mode.startswith("Float"):
                        self.transition_start_time = current_time
                        self.initial_control_voltage = self.control_voltage
                        chargeMode = "Float Transition"
                    elif self.charge_mode.startswith("Float Transition"):
                        elapsed_time = current_time - self.transition_start_time
                        # Voltage reduction per second
                        VOLTAGE_REDUCTION_PER_SECOND = 0.01 / 10
                        voltage_reduction = min(
                            VOLTAGE_REDUCTION_PER_SECOND * elapsed_time,
                            self.initial_control_voltage - floatVoltage,
                        )
                        self.set_cvl_linear(
                            self.initial_control_voltage - voltage_reduction
                        )
                        if self.control_voltage <= floatVoltage:
                            self.control_voltage = floatVoltage
                            chargeMode = "Float"
                        else:
                            chargeMode = "Float Transition"
                else:
                    self.control_voltage = floatVoltage
                self.charge_mode = chargeMode

            if (
                self.allow_max_voltage
                and self.get_balancing()
                and voltageDiff >= utils.CELL_VOLTAGE_DIFF_TO_RESET_VOLTAGE_LIMIT
            ):
                self.charge_mode += " + Balancing"

            self.charge_mode += " (Linear Mode)"

            # uncomment for enabling debugging infos in GUI
            """
            self.charge_mode_debug = (
                f"max_battery_voltage: {round(self.max_battery_voltage, 2)}V"
            )
            self.charge_mode_debug += (
                f" - VOLTAGE_DROP: {round(utils.VOLTAGE_DROP, 2)}V"
            )
            self.charge_mode_debug += f"\nvoltageSum: {round(voltageSum, 2)}V"
            self.charge_mode_debug += f" • voltageDiff: {round(voltageDiff, 3)}V"
            self.charge_mode_debug += (
                f"\ncontrol_voltage: {round(self.control_voltage, 2)}V"
            )
            self.charge_mode_debug += f" • penaltySum: {round(penaltySum, 3)}V"
            self.charge_mode_debug += f"\ntDiff: {tDiff}/{utils.MAX_VOLTAGE_TIME_SEC}"
            self.charge_mode_debug += f" • SoC: {self.soc}%"
            self.charge_mode_debug += (
                f" • Reset SoC: {utils.SOC_LEVEL_TO_RESET_VOLTAGE_LIMIT}%"
            )
            self.charge_mode_debug += f"\nallow_max_voltage: {self.allow_max_voltage}"
            self.charge_mode_debug += (
                f"\nmax_voltage_start_time: {self.max_voltage_start_time}"
            )
            self.charge_mode_debug += f"\ncurrent_time: {current_time}"
            self.charge_mode_debug += (
                f"\nlinear_cvl_last_set: {self.linear_cvl_last_set}"
            )
            """

        except TypeError:
            self.control_voltage = None
            self.charge_mode = "--"

    def set_cvl_linear(self, control_voltage) -> bool:
        """
        set CVL only once every LINEAR_RECALCULATION_EVERY seconds
        :return: bool
        """
        current_time = int(time())
        if utils.LINEAR_RECALCULATION_EVERY <= current_time - self.linear_cvl_last_set:
            self.control_voltage = control_voltage
            self.linear_cvl_last_set = current_time
            return True
        return False

    def manage_charge_voltage_step(self) -> None:
        """
        manages the charge voltage using a step function by setting self.control_voltage
        :return: None
        """
        voltageSum = 0
        tDiff = 0

        try:
            # calculate battery sum
            for i in range(self.cell_count):
                voltage = self.get_cell_voltage(i)
                if voltage:
                    voltageSum += voltage

            if self.max_voltage_start_time is None:
                # check if max voltage is reached and start timer to keep max voltage
                if (
                    self.max_battery_voltage - utils.VOLTAGE_DROP <= voltageSum
                    and self.allow_max_voltage
                ):
                    # example 2
                    self.max_voltage_start_time = time()
                    # Assume battery SOC ist 100% at this stage
                    # Function for each battery that supports reset of SOC
                    self.trigger_soc_reset()

                # check if reset soc is greater than battery soc
                # this prevents flapping between max and float voltage
                elif (
                    utils.SOC_LEVEL_TO_RESET_VOLTAGE_LIMIT > self.soc
                    and not self.allow_max_voltage
                ):
                    self.allow_max_voltage = True

                # do nothing
                else:
                    pass

            # timer started
            else:
                tDiff = time() - self.max_voltage_start_time
                if utils.MAX_VOLTAGE_TIME_SEC < tDiff:
                    self.allow_max_voltage = False
                    self.max_voltage_start_time = None

                else:
                    pass

            if self.allow_max_voltage:
                self.control_voltage = self.max_battery_voltage
                self.charge_mode = (
                    "Bulk" if self.max_voltage_start_time is None else "Absorption"
                )

            else:
                self.control_voltage = utils.FLOAT_CELL_VOLTAGE * self.cell_count
                self.charge_mode = "Float"

            self.charge_mode += " (Step Mode)"

        except TypeError:
            self.control_voltage = None
            self.charge_mode = "--"

    def manage_charge_current(self) -> None:
        # Manage Charge Current Limitations
        charge_limits = {utils.MAX_BATTERY_CHARGE_CURRENT: "Config Limit"}

        # if values are not the same, then the limit was read also from the BMS
        if utils.MAX_BATTERY_CHARGE_CURRENT != self.max_battery_charge_current:
            charge_limits.update({self.max_battery_charge_current: "BMS Limit"})

        if utils.CCCM_CV_ENABLE:
            tmp = self.calcMaxChargeCurrentReferringToCellVoltage()
            if self.max_battery_charge_current != tmp:
                if tmp in charge_limits:
                    charge_limits.update({tmp: charge_limits[tmp] + ", Cell Voltage"})
                else:
                    charge_limits.update({tmp: "Cell Voltage"})

        if utils.CCCM_T_ENABLE:
            tmp = self.calcMaxChargeCurrentReferringToTemperature()
            if self.max_battery_charge_current != tmp:
                if tmp in charge_limits:
                    charge_limits.update({tmp: charge_limits[tmp] + ", Temp"})
                else:
                    charge_limits.update({tmp: "Temp"})

        if utils.CCCM_SOC_ENABLE:
            tmp = self.calcMaxChargeCurrentReferringToSoc()
            if self.max_battery_charge_current != tmp:
                if tmp in charge_limits:
                    charge_limits.update({tmp: charge_limits[tmp] + ", SoC"})
                else:
                    charge_limits.update({tmp: "SoC"})

        # do not set CCL immediately, but only
        # - after LINEAR_RECALCULATION_EVERY passed
        # - if CCL changes to 0
        # - if CCL changes more than LINEAR_RECALCULATION_ON_PERC_CHANGE
        ccl = round(min(charge_limits), 3)  # gets changed after finished testing
        diff = (
            abs(self.control_charge_current - ccl)
            if self.control_charge_current is not None
            else 0
        )
        if (
            int(time()) - self.linear_ccl_last_set >= utils.LINEAR_RECALCULATION_EVERY
            or ccl == 0
            or (
                diff
                >= self.control_charge_current
                * utils.LINEAR_RECALCULATION_ON_PERC_CHANGE
                / 100
            )
        ):
            self.linear_ccl_last_set = int(time())

            self.control_charge_current = ccl

            self.charge_limitation = charge_limits[min(charge_limits)]

        if self.control_charge_current == 0:
            self.control_allow_charge = False
        else:
            self.control_allow_charge = True

        #####

        # Manage Discharge Current Limitations
        discharge_limits = {utils.MAX_BATTERY_DISCHARGE_CURRENT: "Config Limit"}

        # if values are not the same, then the limit was read also from the BMS
        if utils.MAX_BATTERY_DISCHARGE_CURRENT != self.max_battery_discharge_current:
            discharge_limits.update({self.max_battery_discharge_current: "BMS Limit"})

        if utils.DCCM_CV_ENABLE:
            tmp = self.calcMaxDischargeCurrentReferringToCellVoltage()
            if self.max_battery_discharge_current != tmp:
                if tmp in discharge_limits:
                    discharge_limits.update(
                        {tmp: discharge_limits[tmp] + ", Cell Voltage"}
                    )
                else:
                    discharge_limits.update({tmp: "Cell Voltage"})

        if utils.DCCM_T_ENABLE:
            tmp = self.calcMaxDischargeCurrentReferringToTemperature()
            if self.max_battery_discharge_current != tmp:
                if tmp in discharge_limits:
                    discharge_limits.update({tmp: discharge_limits[tmp] + ", Temp"})
                else:
                    discharge_limits.update({tmp: "Temp"})

        if utils.DCCM_SOC_ENABLE:
            tmp = self.calcMaxDischargeCurrentReferringToSoc()
            if self.max_battery_discharge_current != tmp:
                if tmp in discharge_limits:
                    discharge_limits.update({tmp: discharge_limits[tmp] + ", SoC"})
                else:
                    discharge_limits.update({tmp: "SoC"})

        # do not set DCL immediately, but only
        # - after LINEAR_RECALCULATION_EVERY passed
        # - if DCL changes to 0
        # - if DCL changes more than LINEAR_RECALCULATION_ON_PERC_CHANGE
        dcl = round(min(discharge_limits), 3)  # gets changed after finished testing
        diff = (
            abs(self.control_discharge_current - dcl)
            if self.control_discharge_current is not None
            else 0
        )
        if (
            int(time()) - self.linear_dcl_last_set >= utils.LINEAR_RECALCULATION_EVERY
            or dcl == 0
            or (
                diff
                >= self.control_discharge_current
                * utils.LINEAR_RECALCULATION_ON_PERC_CHANGE
                / 100
            )
        ):
            self.linear_dcl_last_set = int(time())

            self.control_discharge_current = dcl

            self.discharge_limitation = discharge_limits[min(discharge_limits)]

        if self.control_discharge_current == 0:
            self.control_allow_discharge = False
        else:
            self.control_allow_discharge = True

    def calcMaxChargeCurrentReferringToCellVoltage(self) -> float:
        try:
            if utils.LINEAR_LIMITATION_ENABLE:
                return utils.calcLinearRelationship(
                    self.get_max_cell_voltage(),
                    utils.CELL_VOLTAGES_WHILE_CHARGING,
                    utils.MAX_CHARGE_CURRENT_CV,
                )
            return utils.calcStepRelationship(
                self.get_max_cell_voltage(),
                utils.CELL_VOLTAGES_WHILE_CHARGING,
                utils.MAX_CHARGE_CURRENT_CV,
                False,
            )
        except Exception:
            return self.max_battery_charge_current

    def calcMaxDischargeCurrentReferringToCellVoltage(self) -> float:
        try:
            if utils.LINEAR_LIMITATION_ENABLE:
                return utils.calcLinearRelationship(
                    self.get_min_cell_voltage(),
                    utils.CELL_VOLTAGES_WHILE_DISCHARGING,
                    utils.MAX_DISCHARGE_CURRENT_CV,
                )
            return utils.calcStepRelationship(
                self.get_min_cell_voltage(),
                utils.CELL_VOLTAGES_WHILE_DISCHARGING,
                utils.MAX_DISCHARGE_CURRENT_CV,
                True,
            )
        except Exception:
            return self.max_battery_charge_current

    def calcMaxChargeCurrentReferringToTemperature(self) -> float:
        if self.get_max_temp() is None:
            return self.max_battery_charge_current

        temps = {0: self.get_max_temp(), 1: self.get_min_temp()}

        for key, currentMaxTemperature in temps.items():
            if utils.LINEAR_LIMITATION_ENABLE:
                temps[key] = utils.calcLinearRelationship(
                    currentMaxTemperature,
                    utils.TEMPERATURE_LIMITS_WHILE_CHARGING,
                    utils.MAX_CHARGE_CURRENT_T,
                )
            else:
                temps[key] = utils.calcStepRelationship(
                    currentMaxTemperature,
                    utils.TEMPERATURE_LIMITS_WHILE_CHARGING,
                    utils.MAX_CHARGE_CURRENT_T,
                    False,
                )

        return min(temps[0], temps[1])

    def calcMaxDischargeCurrentReferringToTemperature(self) -> float:
        if self.get_max_temp() is None:
            return self.max_battery_discharge_current

        temps = {0: self.get_max_temp(), 1: self.get_min_temp()}

        for key, currentMaxTemperature in temps.items():
            if utils.LINEAR_LIMITATION_ENABLE:
                temps[key] = utils.calcLinearRelationship(
                    currentMaxTemperature,
                    utils.TEMPERATURE_LIMITS_WHILE_DISCHARGING,
                    utils.MAX_DISCHARGE_CURRENT_T,
                )
            else:
                temps[key] = utils.calcStepRelationship(
                    currentMaxTemperature,
                    utils.TEMPERATURE_LIMITS_WHILE_DISCHARGING,
                    utils.MAX_DISCHARGE_CURRENT_T,
                    True,
                )

        return min(temps[0], temps[1])

    def calcMaxChargeCurrentReferringToSoc(self) -> float:
        try:
            # Create value list. Will more this to the settings object
            SOC_WHILE_CHARGING = [
                100,
                utils.CC_SOC_LIMIT1,
                utils.CC_SOC_LIMIT2,
                utils.CC_SOC_LIMIT3,
            ]
            MAX_CHARGE_CURRENT_SOC = [
                utils.CC_CURRENT_LIMIT1,
                utils.CC_CURRENT_LIMIT2,
                utils.CC_CURRENT_LIMIT3,
                utils.MAX_BATTERY_CHARGE_CURRENT,
            ]
            if utils.LINEAR_LIMITATION_ENABLE:
                return utils.calcLinearRelationship(
                    self.soc, SOC_WHILE_CHARGING, MAX_CHARGE_CURRENT_SOC
                )
            return utils.calcStepRelationship(
                self.soc, SOC_WHILE_CHARGING, MAX_CHARGE_CURRENT_SOC, True
            )
        except Exception:
            return self.max_battery_charge_current

    def calcMaxDischargeCurrentReferringToSoc(self) -> float:
        try:
            # Create value list. Will more this to the settings object
            SOC_WHILE_DISCHARGING = [
                utils.DC_SOC_LIMIT3,
                utils.DC_SOC_LIMIT2,
                utils.DC_SOC_LIMIT1,
            ]
            MAX_DISCHARGE_CURRENT_SOC = [
                utils.MAX_BATTERY_DISCHARGE_CURRENT,
                utils.DC_CURRENT_LIMIT3,
                utils.DC_CURRENT_LIMIT2,
                utils.DC_CURRENT_LIMIT1,
            ]
            if utils.LINEAR_LIMITATION_ENABLE:
                return utils.calcLinearRelationship(
                    self.soc, SOC_WHILE_DISCHARGING, MAX_DISCHARGE_CURRENT_SOC
                )
            return utils.calcStepRelationship(
                self.soc, SOC_WHILE_DISCHARGING, MAX_DISCHARGE_CURRENT_SOC, True
            )
        except Exception:
            return self.max_battery_charge_current

    def get_min_cell(self) -> int:
        min_voltage = 9999
        min_cell = None
        if len(self.cells) == 0 and hasattr(self, "cell_min_no"):
            return self.cell_min_no

        for c in range(min(len(self.cells), self.cell_count)):
            if (
                self.cells[c].voltage is not None
                and min_voltage > self.cells[c].voltage
            ):
                min_voltage = self.cells[c].voltage
                min_cell = c
        return min_cell

    def get_max_cell(self) -> int:
        max_voltage = 0
        max_cell = None
        if len(self.cells) == 0 and hasattr(self, "cell_max_no"):
            return self.cell_max_no

        for c in range(min(len(self.cells), self.cell_count)):
            if (
                self.cells[c].voltage is not None
                and max_voltage < self.cells[c].voltage
            ):
                max_voltage = self.cells[c].voltage
                max_cell = c
        return max_cell

    def get_min_cell_desc(self) -> Union[str, None]:
        cell_no = self.get_min_cell()
        return cell_no if cell_no is None else "C" + str(cell_no + 1)

    def get_max_cell_desc(self) -> Union[str, None]:
        cell_no = self.get_max_cell()
        return cell_no if cell_no is None else "C" + str(cell_no + 1)

    def get_cell_voltage(self, idx) -> Union[float, None]:
        if idx >= min(len(self.cells), self.cell_count):
            return None
        return self.cells[idx].voltage

    def get_cell_balancing(self, idx) -> Union[int, None]:
        if idx >= min(len(self.cells), self.cell_count):
            return None
        if self.cells[idx].balance is not None and self.cells[idx].balance:
            return 1
        return 0

    def get_capacity_remain(self) -> Union[float, None]:
        if self.capacity_remain is not None:
            return self.capacity_remain
        if self.capacity is not None and self.soc is not None:
            return self.capacity * self.soc / 100
        return None

    def get_timeToSoc(self, socnum, crntPrctPerSec, onlyNumber=False) -> str:
        if self.current > 0:
            diffSoc = socnum - self.soc
        else:
            diffSoc = self.soc - socnum

        ttgStr = None
        if self.soc != socnum and (diffSoc > 0 or utils.TIME_TO_SOC_INC_FROM is True):
            secondstogo = int(diffSoc / crntPrctPerSec)
            ttgStr = ""

            if onlyNumber or utils.TIME_TO_SOC_VALUE_TYPE & 1:
                ttgStr += str(secondstogo)
                if not onlyNumber and utils.TIME_TO_SOC_VALUE_TYPE & 2:
                    ttgStr += " ["
            if not onlyNumber and utils.TIME_TO_SOC_VALUE_TYPE & 2:
                ttgStr += self.get_secondsToString(secondstogo)

                if utils.TIME_TO_SOC_VALUE_TYPE & 1:
                    ttgStr += "]"

        return ttgStr

    def get_secondsToString(self, timespan, precision=3) -> str:
        """
        Transforms seconds to a string in the format: 1d 1h 1m 1s (Victron Style)
        :param precision:
        0 = 1d
        1 = 1d 1h
        2 = 1d 1h 1m
        3 = 1d 1h 1m 1s

        This was added, since timedelta() returns strange values, if time is negative
        e.g.: seconds: -70245
              --> timedelta output: -1 day, 4:29:15
              --> calculation: -1 day + 4:29:15
              --> real value -19:30:45
        """
        tmp = "" if timespan >= 0 else "-"
        timespan = abs(timespan)

        m, s = divmod(timespan, 60)
        h, m = divmod(m, 60)
        d, h = divmod(h, 24)

        tmp += (str(d) + "d ") if d > 0 else ""
        tmp += (str(h) + "h ") if precision >= 1 and h > 0 else ""
        tmp += (str(m) + "m ") if precision >= 2 and m > 0 else ""
        tmp += (str(s) + "s ") if precision == 3 and s > 0 else ""

        return tmp.rstrip()

    def get_min_cell_voltage(self) -> Union[float, None]:
        min_voltage = None
        if hasattr(self, "cell_min_voltage"):
            min_voltage = self.cell_min_voltage

        if min_voltage is None:
            try:
                min_voltage = min(
                    c.voltage for c in self.cells if c.voltage is not None
                )
            except ValueError:
                pass
        return min_voltage

    def get_max_cell_voltage(self) -> Union[float, None]:
        max_voltage = None
        if hasattr(self, "cell_max_voltage"):
            max_voltage = self.cell_max_voltage

        if max_voltage is None:
            try:
                max_voltage = max(
                    c.voltage for c in self.cells if c.voltage is not None
                )
            except ValueError:
                pass
        return max_voltage

    def get_midvoltage(self) -> Tuple[Union[float, None], Union[float, None]]:
        """
        This method returns the Voltage "in the middle of the battery"
        as well as a deviation of an ideally balanced battery. It does so by calculating the sum of the first half
        of the cells and adding 1/2 of the "middle cell" voltage (if it exists)
        :return: a tuple of the voltage in the middle, as well as a percentage deviation (total_voltage / 2)
        """
        if (
            not utils.MIDPOINT_ENABLE
            or self.cell_count is None
            or self.cell_count == 0
            or self.cell_count < 4
            or len(self.cells) != self.cell_count
        ):
            return None, None

        halfcount = int(math.floor(self.cell_count / 2))
        uneven_cells_offset = self.cell_count % 2
        half1voltage = 0
        half2voltage = 0

        try:
            half1voltage = sum(
                cell.voltage
                for cell in self.cells[:halfcount]
                if cell.voltage is not None
            )
            half2voltage = sum(
                cell.voltage
                for cell in self.cells[halfcount + uneven_cells_offset :]
                if cell.voltage is not None
            )
        except ValueError:
            pass

        try:
            extra = 0 if self.cell_count % 2 == 0 else self.cells[halfcount].voltage / 2
            # get the midpoint of the battery
            midpoint = half1voltage + extra
            return (
                abs(midpoint),
                abs(
                    (half2voltage - half1voltage) / (half2voltage + half1voltage) * 100
                ),
            )
        except ValueError:
            return None, None

    def get_balancing(self) -> int:
        for c in range(min(len(self.cells), self.cell_count)):
            if self.cells[c].balance is not None and self.cells[c].balance:
                return 1
        return 0

    def get_temperatures(self) -> Union[List[float], None]:
        temperatures = [self.temp1, self.temp2, self.temp3, self.temp4]
        result = [(t, i) for (t, i) in enumerate(temperatures) if t is not None]
        if not result:
            return None

    def get_temp(self) -> Union[float, None]:
        try:
            if utils.TEMP_BATTERY == 1:
                return self.temp1
            elif utils.TEMP_BATTERY == 2:
                return self.temp2
            elif utils.TEMP_BATTERY == 3:
                return self.temp3
            elif utils.TEMP_BATTERY == 4:
                return self.temp4
            else:
                temps = [
                    t
                    for t in [self.temp1, self.temp2, self.temp3, self.temp4]
                    if t is not None
                ]
                n = len(temps)
                if not temps or n == 0:
                    return None
                data = sorted(temps)
                if n % 2 == 1:
                    return data[n // 2]
                else:
                    i = n // 2
                    return (data[i - 1] + data[i]) / 2
        except TypeError:
            return None

    def get_min_temp(self) -> Union[float, None]:
        try:
            temps = [
                t
                for t in [self.temp1, self.temp2, self.temp3, self.temp4]
                if t is not None
            ]
            if not temps:
                return None
            return min(temps)
        except TypeError:
            return None

    def get_min_temp_id(self) -> Union[str, None]:
        try:
            temps = [
                (t, i)
                for i, t in enumerate([self.temp1, self.temp2, self.temp3, self.temp4])
                if t is not None
            ]
            if not temps:
                return None
            index = min(temps)[1]
            if index == 0:
                return utils.TEMP_1_NAME
            if index == 1:
                return utils.TEMP_2_NAME
            if index == 2:
                return utils.TEMP_3_NAME
            if index == 3:
                return utils.TEMP_4_NAME
        except TypeError:
            return None

    def get_max_temp(self) -> Union[float, None]:
        try:
            temps = [
                t
                for t in [self.temp1, self.temp2, self.temp3, self.temp4]
                if t is not None
            ]
            if not temps:
                return None
            return max(temps)
        except TypeError:
            return None

    def get_max_temp_id(self) -> Union[str, None]:
        try:
            temps = [
                (t, i)
                for i, t in enumerate([self.temp1, self.temp2, self.temp3, self.temp4])
                if t is not None
            ]
            if not temps:
                return None
            index = max(temps)[1]
            if index == 0:
                return utils.TEMP_1_NAME
            if index == 1:
                return utils.TEMP_2_NAME
            if index == 2:
                return utils.TEMP_3_NAME
            if index == 3:
                return utils.TEMP_4_NAME
        except TypeError:
            return None

    def get_mos_temp(self) -> Union[float, None]:
        if self.temp_mos is not None:
            return self.temp_mos
        else:
            return None

    def validate_data(self) -> bool:
        """
        Used to validate the data received from the BMS.
        If the data is in the thresholds return True,
        else return False since it's very probably not a BMS
        """
        if self.capacity is not None and (self.capacity < 0 or self.capacity > 1000):
            logger.debug(
                "Capacity outside of thresholds (from 0 to 1000): " + str(self.capacity)
            )
            return False
        if self.current is not None and abs(self.current) > 1000:
            logger.debug(
                "Current outside of thresholds (from -1000 to 1000): "
                + str(self.current)
            )
            return False
        if self.voltage is not None and (self.voltage < 0 or self.voltage > 100):
            logger.debug(
                "Voltage outside of thresholds (form 0 to 100): " + str(self.voltage)
            )
            return False
        if self.soc is not None and (self.soc < 0 or self.soc > 100):
            logger.debug("SoC outside of thresholds (from 0 to 100): " + str(self.soc))
            return False

        return True

    def log_cell_data(self) -> bool:
        if logger.getEffectiveLevel() > logging.INFO and len(self.cells) == 0:
            return False

        cell_res = ""
        cell_counter = 1
        for c in self.cells:
            cell_res += "[{0}]{1}V ".format(cell_counter, c.voltage)
            cell_counter = cell_counter + 1
        logger.debug("Cells:" + cell_res)
        return True

    def log_settings(self) -> None:
        cell_counter = len(self.cells)
        logger.info(f"Battery {self.type} connected to dbus from {self.port}")
        logger.info("========== Settings ==========")
        logger.info(
            f"> Connection voltage: {self.voltage}V | Current: {self.current}A | SoC: {self.soc}%"
        )
        logger.info(
            f"> Cell count: {self.cell_count} | Cells populated: {cell_counter}"
        )
        logger.info(f"> LINEAR LIMITATION ENABLE: {utils.LINEAR_LIMITATION_ENABLE}")
        logger.info(
            f"> MAX BATTERY CHARGE CURRENT: {utils.MAX_BATTERY_CHARGE_CURRENT}A | "
            + f"MAX BATTERY DISCHARGE CURRENT: {utils.MAX_BATTERY_DISCHARGE_CURRENT}A"
        )
        if (
            (
                utils.MAX_BATTERY_CHARGE_CURRENT != self.max_battery_charge_current
                or utils.MAX_BATTERY_DISCHARGE_CURRENT
                != self.max_battery_discharge_current
            )
            and self.max_battery_charge_current is not None
            and self.max_battery_discharge_current is not None
        ):
            logger.info(
                f"> MAX BATTERY CHARGE CURRENT: {self.max_battery_charge_current}A | "
                + f"MAX BATTERY DISCHARGE CURRENT: {self.max_battery_discharge_current}A (read from BMS)"
            )
        logger.info(f"> CVCM:     {utils.CVCM_ENABLE}")
        logger.info(
            f"> MIN CELL VOLTAGE: {utils.MIN_CELL_VOLTAGE}V | MAX CELL VOLTAGE: {utils.MAX_CELL_VOLTAGE}V"
        )
        logger.info(
            f"> CCCM CV:  {str(utils.CCCM_CV_ENABLE).ljust(5)} | DCCM CV:  {utils.DCCM_CV_ENABLE}"
        )
        logger.info(
            f"> CCCM T:   {str(utils.CCCM_T_ENABLE).ljust(5)} | DCCM T:   {utils.DCCM_T_ENABLE}"
        )
        logger.info(
            f"> CCCM SOC: {str(utils.CCCM_SOC_ENABLE).ljust(5)} | DCCM SOC: {utils.DCCM_SOC_ENABLE}"
        )
        if utils.AUTO_RESET_SOC and utils.JK_BMS_AUTO_RESET_SOC:
            logger.info("JK BMS SOC reset enabled")
            logger.info(
                f"> OVPR default: {str(utils.JK_BMS_OVPR_DEFAULT)}V | OVP default: {utils.JK_BMS_OVP_DEFAULT}V"
            )
            logger.info(
                f"> OVPR trigger: {str(utils.JK_BMS_OVPR_TRIGGER_RESET)}V | OVP trigger: {utils.JK_BMS_OVP_TRIGGER_RESET}V"
            )
            logger.info(
                f"> Timeout to next possible SOC reset: {str(utils.JK_BMS_WAIT_UNTIL_NEXT_SOC_RESET)}"
            )
        else:
            logger.info("JK BMS SOC reset disabled")
        logger.info(f"Serial Number/Unique Identifier: {self.unique_identifier()}")

        return

    # save custom name to config file
    def custom_name_callback(self, path, value):
        try:
            if path == "/CustomName":
                file = open(
                    "/data/etc/dbus-serialbattery/" + utils.PATH_CONFIG_USER, "r"
                )
                lines = file.readlines()
                last = len(lines)

                # remove not allowed characters
                value = value.replace(":", "").replace("=", "").replace(",", "").strip()

                # empty string to save new config file
                config_file_new = ""

                # make sure we are in the [DEFAULT] section
                current_line_in_default_section = False
                default_section_checked = False

                # check if already exists
                exists = False

                # count lines
                i = 0
                # looping through the file
                for line in lines:
                    # increment by one
                    i += 1

                    # stripping line break
                    line = line.strip()

                    # check, if current line is after the [DEFAULT] section
                    if line == "[DEFAULT]":
                        current_line_in_default_section = True

                    # check, if current line starts a new section
                    if line != "[DEFAULT]" and re.match(r"^\[.*\]", line):
                        # set default_section_checked to true, if it was already checked and a new section comes on
                        if current_line_in_default_section and not exists:
                            default_section_checked = True
                        current_line_in_default_section = False

                    # check, if the current line is the last line
                    if i == last:
                        default_section_checked = True

                    # insert or replace only in [DEFAULT] section
                    if current_line_in_default_section and re.match(
                        r"^CUSTOM_BATTERY_NAMES.*", line
                    ):
                        # set that the setting was found, else a new one is created
                        exists = True

                        # remove setting name
                        line = re.sub(
                            "^CUSTOM_BATTERY_NAMES\s*=\s*", "", line  # noqa: W605
                        )

                        # change only the name of the current BMS
                        result = []
                        bms_name_list = line.split(",")
                        for bms_name_pair in bms_name_list:
                            tmp = bms_name_pair.split(":")
                            if tmp[0] == self.port:
                                result.append(tmp[0] + ":" + value)
                            else:
                                result.append(bms_name_pair)

                        new_line = "CUSTOM_BATTERY_NAMES = " + ",".join(result)

                    else:
                        if default_section_checked and not exists:
                            exists = True

                            # add before current line
                            if i != last:
                                new_line = (
                                    "CUSTOM_BATTERY_NAMES = "
                                    + self.port
                                    + ":"
                                    + value
                                    + "\n\n"
                                    + line
                                )

                            # add at the end if last line
                            else:
                                new_line = (
                                    line
                                    + "\n\n"
                                    + "CUSTOM_BATTERY_NAMES = "
                                    + self.port
                                    + ":"
                                    + value
                                )
                        else:
                            new_line = line
                    # concatenate the new string and add an end-line break
                    config_file_new = config_file_new + new_line + "\n"

                # close the file
                file.close()
                # Open file in write mode
                write_file = open(
                    "/data/etc/dbus-serialbattery/" + utils.PATH_CONFIG_USER, "w"
                )
                # overwriting the old file contents with the new/replaced content
                write_file.write(config_file_new)
                # close the file
                write_file.close()

                # logger.error("value (saved): " + str(value))

                """
                # this removes all comments and tranfsorm the values to lowercase
                utils.config.set(
                    "DEFAULT",
                    "CUSTOM_BATTERY_NAMES",
                    self.port + ":" + value,
                )

                # Writing our configuration file to 'example.ini'
                with open(
                    "/data/etc/dbus-serialbattery/" + utils.PATH_CONFIG_USER, "w"
                ) as configfile:
                    type(utils.config.write(configfile))
                """

        except Exception:
            exception_type, exception_object, exception_traceback = sys.exc_info()
            file = exception_traceback.tb_frame.f_code.co_filename
            line = exception_traceback.tb_lineno
            logger.error(
                f"Exception occurred: {repr(exception_object)} of type {exception_type} in {file} line #{line}"
            )

        return value

    def reset_soc_callback(self, path, value):
        # callback for handling reset soc request
        return

    def force_charging_off_callback(self, path, value):
        return

    def force_discharging_off_callback(self, path, value):
        return

    def turn_balancing_off_callback(self, path, value):
        return

    def trigger_soc_reset(self):
        """
        This method can be used to implement SOC reset when the battery is assumed to be full
        """
        return<|MERGE_RESOLUTION|>--- conflicted
+++ resolved
@@ -277,14 +277,10 @@
                     and voltageDiff <= utils.CELL_VOLTAGE_DIFF_KEEP_MAX_VOLTAGE_UNTIL
                     and self.allow_max_voltage
                 ):
-<<<<<<< HEAD
-                    self.max_voltage_start_time = int(time())
+                    self.max_voltage_start_time = current_time
                     # Assume battery SOC ist 100% at this stage
                     # Function for each battery that supports reset of SOC
                     self.trigger_soc_reset()
-=======
-                    self.max_voltage_start_time = current_time
->>>>>>> bc267e16
 
                 # allow max voltage again, if cells are unbalanced or SoC threshold is reached
                 elif (
@@ -301,9 +297,6 @@
                 if utils.MAX_VOLTAGE_TIME_SEC < tDiff:
                     self.allow_max_voltage = False
                     self.max_voltage_start_time = None
-<<<<<<< HEAD
-                # we don't forget to reset max_voltage_start_time when we going to bulk(dynamic) mode
-=======
                     if self.soc <= utils.SOC_LEVEL_TO_RESET_VOLTAGE_LIMIT:
                         # write to log, that reset to float was not possible
                         logger.error(
@@ -314,7 +307,6 @@
                         )
 
                 # we don't forget to reset max_voltage_start_time wenn we going to bulk(dynamic) mode
->>>>>>> bc267e16
                 # regardless of whether we were in absorption mode or not
                 if (
                     voltageSum
