--- conflicted
+++ resolved
@@ -144,11 +144,7 @@
             self.temp1 = min(max(value, -20), 100)
         if sensor == 2:
             self.temp2 = min(max(value, -20), 100)
-<<<<<<< HEAD
-        if sensor == 'mos':
-=======
         if sensor == "mos":
->>>>>>> 1f99936e
             self.temp_mos = min(max(value, -20), 100)
 
     def manage_charge_voltage(self) -> None:
