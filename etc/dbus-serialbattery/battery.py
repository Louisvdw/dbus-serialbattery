# -*- coding: utf-8 -*-
from typing import Union, Tuple, List, Callable

from utils import logger
import utils
import logging
import math
from time import time
from abc import ABC, abstractmethod
import re
import sys


class Protection(object):
    """
    This class holds Warning and alarm states for different types of Checks
    They are of type integer, 2 represents an Alarm, 1 a Warning, 0 if everything is fine
    """

    ALARM = 2
    WARNING = 1
    OK = 0

    def __init__(self):
        self.voltage_high: int = None
        self.voltage_low: int = None
        self.voltage_cell_low: int = None
        self.soc_low: int = None
        self.current_over: int = None
        self.current_under: int = None
        self.cell_imbalance: int = None
        self.internal_failure: int = None
        self.temp_high_charge: int = None
        self.temp_low_charge: int = None
        self.temp_high_discharge: int = None
        self.temp_low_discharge: int = None
        self.temp_high_internal: int = None


class Cell:
    """
    This class holds information about a single Cell
    """

    voltage = None
    balance = None
    temp = None

    def __init__(self, balance):
        self.balance = balance


class Battery(ABC):
    """
    This Class is the abstract baseclass for all batteries. For each BMS this class needs to be extended
    and the abstract methods need to be implemented. The main program in dbus-serialbattery.py will then
    use the individual implementations as type Battery and work with it.
    """

    def __init__(self, port, baud, address):
        self.port = port
        self.baud_rate = baud
        self.role = "battery"
        self.type = "Generic"
        self.poll_interval = 1000
        self.online = True
        self.hardware_version = None
        self.cell_count = None
        # max battery charge/discharge current
        self.max_battery_charge_current = None
        self.max_battery_discharge_current = None
        self.has_settings = 0

        # fetched from the BMS from a field where the user can input a custom string
        # only if available
        self.custom_field = None

        self.init_values()

    def init_values(self):
        """
        Used to reset values, if battery unexpectly disconnects
        """
        self.voltage = None
        self.current = None
        self.current_avg = None
        self.current_avg_lst = []
        self.capacity_remain = None
        self.capacity = None
        self.cycles = None
        self.total_ah_drawn = None
        self.production = None
        self.protection = Protection()
        self.version = None
        self.soc = None
        self.time_to_soc_update = 0
        self.charge_fet = None
        self.discharge_fet = None
        self.balance_fet = None
        self.temp_sensors = None
        self.temp1 = None
        self.temp2 = None
        self.temp3 = None
        self.temp4 = None
        self.temp_mos = None
        self.cells: List[Cell] = []
        self.control_charging = None
        self.control_voltage = None
        self.bulk_requested = False
        self.bulk_last_reached = 0
        self.bulk_battery_voltage = None
        self.max_battery_voltage = None
        self.min_battery_voltage = None
        self.allow_max_voltage = True
        self.max_voltage_start_time = None
        self.transition_start_time = None
        self.control_voltage_at_transition_start = None
        self.charge_mode = None
        self.charge_mode_debug = ""
        self.charge_limitation = None
        self.discharge_limitation = None
        self.linear_cvl_last_set = 0
        self.linear_ccl_last_set = 0
        self.linear_dcl_last_set = 0
        self.control_current = None
        self.control_previous_total = None
        self.control_previous_max = None
        self.control_discharge_current = None
        self.control_charge_current = None
        self.control_allow_charge = None
        self.control_allow_discharge = None

    @abstractmethod
    def test_connection(self) -> bool:
        """
        This abstract method needs to be implemented for each BMS. It shoudl return true if a connection
        to the BMS can be established, false otherwise.
        :return: the success state
        """
        # Each driver must override this function to test if a connection can be made
        # return false when failed, true if successful
        return False

<<<<<<< HEAD
=======
    def unique_identifier(self) -> str:
        """
        Used to identify a BMS when multiple BMS are connected
        If not provided by the BMS/driver then the hardware version and capacity is used,
        since it can be changed by small amounts to make a battery unique.
        On +/- 5 Ah you can identify 11 batteries
        """
        string = (
            "".join(filter(str.isalnum, str(self.hardware_version))) + "_"
            if self.hardware_version is not None and self.hardware_version != ""
            else ""
        )
        string += str(self.capacity) + "Ah"
        return string

>>>>>>> 2ed27808
    def connection_name(self) -> str:
        return "Serial " + self.port

    def custom_name(self) -> str:
<<<<<<< HEAD
        return "SerialBattery(" + self.type + ")"
=======
        """
        Check if the custom name is present in the config file, else return default name
        """
        if len(utils.CUSTOM_BATTERY_NAMES) > 0:
            for name in utils.CUSTOM_BATTERY_NAMES:
                tmp = name.split(":")
                if tmp[0].strip() == self.port:
                    return tmp[1].strip()
        else:
            return "SerialBattery(" + self.type + ")"
>>>>>>> 2ed27808

    def product_name(self) -> str:
        return "SerialBattery(" + self.type + ")"

    @abstractmethod
    def get_settings(self) -> bool:
        """
        Each driver must override this function to read/set the battery settings
        It is called once after a successful connection by DbusHelper.setup_vedbus()
        Values:  battery_type, version, hardware_version, min_battery_voltage, max_battery_voltage,
        MAX_BATTERY_CHARGE_CURRENT, MAX_BATTERY_DISCHARGE_CURRENT, cell_count, capacity

        :return: false when fail, true if successful
        """
        return False

    def use_callback(self, callback: Callable) -> bool:
        """
        Each driver may override this function to indicate whether it is
        able to provide value updates on its own.

        :return: false when battery cannot provide updates by itself and will be polled
                 every poll_interval milliseconds for new values
                 true if callable should be used for updates as they arrive from the battery
        """
        return False

    @abstractmethod
    def refresh_data(self) -> bool:
        """
        Each driver must override this function to read battery data and populate this class
        It is called each poll just before the data is published to vedbus

        :return:  false when fail, true if successful
        """
        return False

    def to_temp(self, sensor: int, value: float) -> None:
        """
        Keep the temp value between -20 and 100 to handle sensor issues or no data.
        The BMS should have already protected before those limits have been reached.

        :param sensor: temperature sensor number
        :param value: the sensor value
        :return:
        """
        if sensor == 0:
            self.temp_mos = min(max(value, -20), 100)
        if sensor == 1:
            self.temp1 = min(max(value, -20), 100)
        if sensor == 2:
            self.temp2 = min(max(value, -20), 100)
        if sensor == 3:
            self.temp3 = min(max(value, -20), 100)
        if sensor == 4:
            self.temp4 = min(max(value, -20), 100)

    def manage_charge_voltage(self) -> None:
        """
        manages the charge voltage by setting self.control_voltage
        :return: None
        """
        self.prepare_voltage_management()
        if utils.CVCM_ENABLE:
            if utils.LINEAR_LIMITATION_ENABLE:
                self.manage_charge_voltage_linear()
            else:
                self.manage_charge_voltage_step()
        # on CVCM_ENABLE = False apply max voltage
        else:
            self.control_voltage = round(self.max_battery_voltage, 3)
            self.charge_mode = "Keep always max voltage"

    def prepare_voltage_management(self) -> None:
        bulk_last_reached_days_ago = (
            0
            if self.bulk_last_reached == 0
            else (((int(time()) - self.bulk_last_reached) / 60 / 60 / 24))
        )
        # set bulk_requested to True, if the days are over
        # it gets set to False once the bulk voltage was reached once
        if (
            utils.BULK_AFTER_DAYS is not False
            and self.bulk_requested is False
            and self.allow_max_voltage
            and (
                self.bulk_last_reached == 0
                or utils.BULK_AFTER_DAYS < bulk_last_reached_days_ago
            )
        ):
            """
            logger.info(
                f"set bulk_requested to True: first time (0) or {utils.BULK_AFTER_DAYS}"
                + f" < {round(bulk_last_reached_days_ago, 2)}"
            )
            """
            self.bulk_requested = True

        self.bulk_battery_voltage = round(utils.BULK_CELL_VOLTAGE * self.cell_count, 2)

        if self.bulk_requested:
            self.max_battery_voltage = self.bulk_battery_voltage
        else:
            self.max_battery_voltage = round(
                utils.MAX_CELL_VOLTAGE * self.cell_count, 2
            )

        self.min_battery_voltage = round(utils.MIN_CELL_VOLTAGE * self.cell_count, 2)

    def manage_charge_voltage_linear(self) -> None:
        """
        manages the charge voltage using linear interpolation by setting self.control_voltage
        :return: None
        """
        foundHighCellVoltage = False
        voltageSum = 0
        penaltySum = 0
        tDiff = 0
        current_time = int(time())

        # meassurment and variation tolerance in volts
        measurementToleranceVariation = 0.5

        try:
<<<<<<< HEAD
            if utils.CVCM_ENABLE:
                # calculate battery sum
                for i in range(self.cell_count):
                    voltage = self.get_cell_voltage(i)
                    if voltage:
                        voltageSum += voltage

                        # calculate penalty sum to prevent single cell overcharge by using current cell voltage
                        if voltage > utils.MAX_CELL_VOLTAGE:
                            # foundHighCellVoltage: reset to False is not needed, since it is recalculated every second
                            foundHighCellVoltage = True
                            penaltySum += voltage - utils.MAX_CELL_VOLTAGE - 0.010

                voltageDiff = self.get_max_cell_voltage() - self.get_min_cell_voltage()

                if self.max_voltage_start_time is None:
                    # start timer, if max voltage is reached and cells are balanced
                    if (
                        (utils.MAX_CELL_VOLTAGE * self.cell_count) - utils.VOLTAGE_DROP
                        <= voltageSum
                        and voltageDiff
                        <= utils.CELL_VOLTAGE_DIFF_KEEP_MAX_VOLTAGE_UNTIL
                        and self.allow_max_voltage
                    ):
                        self.max_voltage_start_time = time()

                    # allow max voltage again, if cells are unbalanced or SoC threshold is reached
                    elif (
                        utils.SOC_LEVEL_TO_RESET_VOLTAGE_LIMIT > self.soc
                        or voltageDiff >= utils.CELL_VOLTAGE_DIFF_TO_RESET_VOLTAGE_LIMIT
                    ) and not self.allow_max_voltage:
                        self.allow_max_voltage = True
=======
            # calculate battery sum and check for cell overvoltage
            for i in range(self.cell_count):
                voltage = self.get_cell_voltage(i)
                if voltage:
                    voltageSum += voltage

                    # calculate penalty sum to prevent single cell overcharge by using current cell voltage
                    if (
                        self.max_battery_voltage != self.bulk_battery_voltage
                        and voltage > utils.MAX_CELL_VOLTAGE
                    ):
                        # foundHighCellVoltage: reset to False is not needed, since it is recalculated every second
                        foundHighCellVoltage = True
                        penaltySum += voltage - utils.MAX_CELL_VOLTAGE
                    elif (
                        self.max_battery_voltage == self.bulk_battery_voltage
                        and voltage > utils.BULK_CELL_VOLTAGE
                    ):
                        # foundHighCellVoltage: reset to False is not needed, since it is recalculated every second
                        foundHighCellVoltage = True
                        penaltySum += voltage - utils.BULK_CELL_VOLTAGE

            voltageDiff = self.get_max_cell_voltage() - self.get_min_cell_voltage()

            if self.max_voltage_start_time is None:
                # start timer, if max voltage is reached and cells are balanced
                if (
                    self.max_battery_voltage - utils.VOLTAGE_DROP <= voltageSum
                    and voltageDiff <= utils.CELL_VOLTAGE_DIFF_KEEP_MAX_VOLTAGE_UNTIL
                    and self.allow_max_voltage
                ):
                    self.max_voltage_start_time = current_time

                # allow max voltage again, if cells are unbalanced or SoC threshold is reached
                elif (
                    utils.SOC_LEVEL_TO_RESET_VOLTAGE_LIMIT > self.soc
                    or voltageDiff >= utils.CELL_VOLTAGE_DIFF_TO_RESET_VOLTAGE_LIMIT
                ) and not self.allow_max_voltage:
                    self.allow_max_voltage = True
>>>>>>> 2ed27808
                else:
                    pass

            else:
                tDiff = current_time - self.max_voltage_start_time
                # keep max voltage for MAX_VOLTAGE_TIME_SEC more seconds
                if utils.MAX_VOLTAGE_TIME_SEC < tDiff:
                    self.allow_max_voltage = False
                    self.max_voltage_start_time = None
                    if self.soc <= utils.SOC_LEVEL_TO_RESET_VOLTAGE_LIMIT:
                        # write to log, that reset to float was not possible
                        logger.error(
                            f"Could not change to float voltage. Battery SoC ({self.soc}%) is lower"
                            + f" than SOC_LEVEL_TO_RESET_VOLTAGE_LIMIT ({utils.SOC_LEVEL_TO_RESET_VOLTAGE_LIMIT}%)."
                            + " Please reset SoC manually or lower the SOC_LEVEL_TO_RESET_VOLTAGE_LIMIT in the"
                            + ' "config.ini".'
                        )

                # we don't forget to reset max_voltage_start_time wenn we going to bulk(dynamic) mode
                # regardless of whether we were in absorption mode or not
                if (
                    voltageSum
                    < self.max_battery_voltage
                    - utils.VOLTAGE_DROP
                    - measurementToleranceVariation
                ):
                    self.max_voltage_start_time = None

<<<<<<< HEAD
                    # Keep penalty above min battery voltage and below max battery voltage
                    self.control_voltage = round(
                        min(
                            max(
                                voltageSum - penaltySum,
                                utils.MIN_CELL_VOLTAGE * self.cell_count,
                            ),
                            utils.MAX_CELL_VOLTAGE * self.cell_count,
=======
            # INFO: battery will only switch to Absorption, if all cells are balanced.
            #       Reach MAX_CELL_VOLTAGE * cell count if they are all balanced.
            if foundHighCellVoltage and self.allow_max_voltage:
                # Keep penalty above min battery voltage and below max battery voltage
                control_voltage = round(
                    min(
                        max(
                            voltageSum - penaltySum,
                            self.min_battery_voltage,
>>>>>>> 2ed27808
                        ),
                        self.max_battery_voltage,
                    ),
                    3,
                )
                self.set_cvl_linear(control_voltage)

                self.charge_mode = (
                    "Bulk dynamic"
                    # if self.max_voltage_start_time is None  # remove this line after testing
                    if self.max_battery_voltage == self.bulk_battery_voltage
                    else "Absorption dynamic"
                )

            elif self.allow_max_voltage:
                self.control_voltage = round(self.max_battery_voltage, 3)
                self.charge_mode = (
                    "Bulk"
                    # if self.max_voltage_start_time is None  # remove this line after testing
                    if self.max_battery_voltage == self.bulk_battery_voltage
                    else "Absorption"
                )

            else:
                floatVoltage = round((utils.FLOAT_CELL_VOLTAGE * self.cell_count), 3)
                chargeMode = "Float"
                # reset bulk when going into float
                if self.bulk_requested:
                    # logger.info("set bulk_requested to False")
                    self.bulk_requested = False
                    # IDEA: Save "bulk_last_reached" in the dbus path com.victronenergy.settings
                    # to make it restart persistent
                    self.bulk_last_reached = current_time
                if self.control_voltage:
                    if not self.charge_mode.startswith("Float"):
                        self.transition_start_time = current_time
                        self.initial_control_voltage = self.control_voltage
                        chargeMode = "Float Transition"
                    elif self.charge_mode.startswith("Float Transition"):
                        elapsed_time = current_time - self.transition_start_time
                        # Voltage reduction per second
                        VOLTAGE_REDUCTION_PER_SECOND = 0.01 / 10
                        voltage_reduction = min(
                            VOLTAGE_REDUCTION_PER_SECOND * elapsed_time,
                            self.initial_control_voltage - floatVoltage,
                        )
                        self.set_cvl_linear(
                            self.initial_control_voltage - voltage_reduction
                        )
                        if self.control_voltage <= floatVoltage:
                            self.control_voltage = floatVoltage
                            chargeMode = "Float"
                        else:
                            chargeMode = "Float Transition"
                else:
                    self.control_voltage = floatVoltage
                self.charge_mode = chargeMode

            if (
                self.allow_max_voltage
                and self.get_balancing()
                and voltageDiff >= utils.CELL_VOLTAGE_DIFF_TO_RESET_VOLTAGE_LIMIT
            ):
                self.charge_mode += " + Balancing"

            self.charge_mode += " (Linear Mode)"

            # uncomment for enabling debugging infos in GUI
            """
            self.charge_mode_debug = (
                f"max_battery_voltage: {round(self.max_battery_voltage, 2)}V"
            )
            self.charge_mode_debug += (
                f" - VOLTAGE_DROP: {round(utils.VOLTAGE_DROP, 2)}V"
            )
            self.charge_mode_debug += f"\nvoltageSum: {round(voltageSum, 2)}V"
            self.charge_mode_debug += f" • voltageDiff: {round(voltageDiff, 3)}V"
            self.charge_mode_debug += (
                f"\ncontrol_voltage: {round(self.control_voltage, 2)}V"
            )
            self.charge_mode_debug += f" • penaltySum: {round(penaltySum, 3)}V"
            self.charge_mode_debug += f"\ntDiff: {tDiff}/{utils.MAX_VOLTAGE_TIME_SEC}"
            self.charge_mode_debug += f" • SoC: {self.soc}%"
            self.charge_mode_debug += (
                f" • Reset SoC: {utils.SOC_LEVEL_TO_RESET_VOLTAGE_LIMIT}%"
            )
            self.charge_mode_debug += f"\nallow_max_voltage: {self.allow_max_voltage}"
            self.charge_mode_debug += (
                f"\nmax_voltage_start_time: {self.max_voltage_start_time}"
            )
            self.charge_mode_debug += f"\ncurrent_time: {current_time}"
            self.charge_mode_debug += (
                f"\nlinear_cvl_last_set: {self.linear_cvl_last_set}"
            )
            bulk_days_ago = round(
                (current_time - self.bulk_last_reached) / 60 / 60 / 24, 2
            )
            bulk_in_days = round(utils.BULK_AFTER_DAYS - bulk_days_ago, 2)
            self.charge_mode_debug += "\nbulk_last_reached: " + str(
                "Never"
                if self.bulk_last_reached == 0
                else str(bulk_days_ago)
                + " days ago - next in "
                + str(bulk_in_days)
                + "days"
            )
            # """

        except TypeError:
            self.control_voltage = None
            self.charge_mode = "--"

    def set_cvl_linear(self, control_voltage) -> bool:
        """
        set CVL only once every LINEAR_RECALCULATION_EVERY seconds
        :return: bool
        """
        current_time = int(time())
        if utils.LINEAR_RECALCULATION_EVERY <= current_time - self.linear_cvl_last_set:
            self.control_voltage = control_voltage
            self.linear_cvl_last_set = current_time
            return True
        return False

    def manage_charge_voltage_step(self) -> None:
        """
        manages the charge voltage using a step function by setting self.control_voltage
        :return: None
        """
        voltageSum = 0
        tDiff = 0
        current_time = int(time())

        try:
<<<<<<< HEAD
            if utils.CVCM_ENABLE:
                # calculate battery sum
                for i in range(self.cell_count):
                    voltage = self.get_cell_voltage(i)
                    if voltage:
                        voltageSum += voltage

                if self.max_voltage_start_time is None:
                    # check if max voltage is reached and start timer to keep max voltage
                    if (
                        utils.MAX_CELL_VOLTAGE * self.cell_count
                    ) - utils.VOLTAGE_DROP <= voltageSum and self.allow_max_voltage:
                        # example 2
                        self.max_voltage_start_time = time()
=======
            # calculate battery sum
            for i in range(self.cell_count):
                voltage = self.get_cell_voltage(i)
                if voltage:
                    voltageSum += voltage

            if self.max_voltage_start_time is None:
                # check if max voltage is reached and start timer to keep max voltage
                if (
                    self.max_battery_voltage - utils.VOLTAGE_DROP <= voltageSum
                    and self.allow_max_voltage
                ):
                    # example 2
                    self.max_voltage_start_time = current_time

                # check if reset soc is greater than battery soc
                # this prevents flapping between max and float voltage
                elif (
                    utils.SOC_LEVEL_TO_RESET_VOLTAGE_LIMIT > self.soc
                    and not self.allow_max_voltage
                ):
                    self.allow_max_voltage = True
>>>>>>> 2ed27808

                # do nothing
                else:
                    pass

            # timer started
            else:
                tDiff = current_time - self.max_voltage_start_time
                if utils.MAX_VOLTAGE_TIME_SEC < tDiff:
                    self.allow_max_voltage = False
                    self.max_voltage_start_time = None

                else:
                    pass

            if self.allow_max_voltage:
                self.control_voltage = self.max_battery_voltage
                self.charge_mode = (
                    "Bulk" if self.max_voltage_start_time is None else "Absorption"
                )

            else:
                self.control_voltage = utils.FLOAT_CELL_VOLTAGE * self.cell_count
                self.charge_mode = "Float"
                # reset bulk when going into float
                if self.bulk_requested:
                    # logger.info("set bulk_requested to False")
                    self.bulk_requested = False
                    self.bulk_last_reached = current_time

            self.charge_mode += " (Step Mode)"

        except TypeError:
            self.control_voltage = None
            self.charge_mode = "--"

    def manage_charge_current(self) -> None:
        # Manage Charge Current Limitations
        charge_limits = {utils.MAX_BATTERY_CHARGE_CURRENT: "Config Limit"}

        # if values are not the same, then the limit was read also from the BMS
        if utils.MAX_BATTERY_CHARGE_CURRENT != self.max_battery_charge_current:
            charge_limits.update({self.max_battery_charge_current: "BMS Limit"})

        if utils.CCCM_CV_ENABLE:
            tmp = self.calcMaxChargeCurrentReferringToCellVoltage()
            if self.max_battery_charge_current != tmp:
                if tmp in charge_limits:
                    charge_limits.update({tmp: charge_limits[tmp] + ", Cell Voltage"})
                else:
                    charge_limits.update({tmp: "Cell Voltage"})

        if utils.CCCM_T_ENABLE:
            tmp = self.calcMaxChargeCurrentReferringToTemperature()
            if self.max_battery_charge_current != tmp:
                if tmp in charge_limits:
                    charge_limits.update({tmp: charge_limits[tmp] + ", Temp"})
                else:
                    charge_limits.update({tmp: "Temp"})

        if utils.CCCM_SOC_ENABLE:
            tmp = self.calcMaxChargeCurrentReferringToSoc()
            if self.max_battery_charge_current != tmp:
                if tmp in charge_limits:
                    charge_limits.update({tmp: charge_limits[tmp] + ", SoC"})
                else:
                    charge_limits.update({tmp: "SoC"})

        # do not set CCL immediately, but only
        # - after LINEAR_RECALCULATION_EVERY passed
        # - if CCL changes to 0
        # - if CCL changes more than LINEAR_RECALCULATION_ON_PERC_CHANGE
        ccl = round(min(charge_limits), 3)  # gets changed after finished testing
        diff = (
            abs(self.control_charge_current - ccl)
            if self.control_charge_current is not None
            else 0
        )
        if (
            int(time()) - self.linear_ccl_last_set >= utils.LINEAR_RECALCULATION_EVERY
            or ccl == 0
            or (
                diff
                >= self.control_charge_current
                * utils.LINEAR_RECALCULATION_ON_PERC_CHANGE
                / 100
            )
        ):
            self.linear_ccl_last_set = int(time())

            self.control_charge_current = ccl

            self.charge_limitation = charge_limits[min(charge_limits)]

        if self.control_charge_current == 0:
            self.control_allow_charge = False
        else:
            self.control_allow_charge = True

        #####

        # Manage Discharge Current Limitations
        discharge_limits = {utils.MAX_BATTERY_DISCHARGE_CURRENT: "Config Limit"}

        # if values are not the same, then the limit was read also from the BMS
        if utils.MAX_BATTERY_DISCHARGE_CURRENT != self.max_battery_discharge_current:
            discharge_limits.update({self.max_battery_discharge_current: "BMS Limit"})

        if utils.DCCM_CV_ENABLE:
            tmp = self.calcMaxDischargeCurrentReferringToCellVoltage()
            if self.max_battery_discharge_current != tmp:
                if tmp in discharge_limits:
                    discharge_limits.update(
                        {tmp: discharge_limits[tmp] + ", Cell Voltage"}
                    )
                else:
                    discharge_limits.update({tmp: "Cell Voltage"})

        if utils.DCCM_T_ENABLE:
            tmp = self.calcMaxDischargeCurrentReferringToTemperature()
            if self.max_battery_discharge_current != tmp:
                if tmp in discharge_limits:
                    discharge_limits.update({tmp: discharge_limits[tmp] + ", Temp"})
                else:
                    discharge_limits.update({tmp: "Temp"})

        if utils.DCCM_SOC_ENABLE:
            tmp = self.calcMaxDischargeCurrentReferringToSoc()
            if self.max_battery_discharge_current != tmp:
                if tmp in discharge_limits:
                    discharge_limits.update({tmp: discharge_limits[tmp] + ", SoC"})
                else:
                    discharge_limits.update({tmp: "SoC"})

        # do not set DCL immediately, but only
        # - after LINEAR_RECALCULATION_EVERY passed
        # - if DCL changes to 0
        # - if DCL changes more than LINEAR_RECALCULATION_ON_PERC_CHANGE
        dcl = round(min(discharge_limits), 3)  # gets changed after finished testing
        diff = (
            abs(self.control_discharge_current - dcl)
            if self.control_discharge_current is not None
            else 0
        )
        if (
            int(time()) - self.linear_dcl_last_set >= utils.LINEAR_RECALCULATION_EVERY
            or dcl == 0
            or (
                diff
                >= self.control_discharge_current
                * utils.LINEAR_RECALCULATION_ON_PERC_CHANGE
                / 100
            )
        ):
            self.linear_dcl_last_set = int(time())

            self.control_discharge_current = dcl

            self.discharge_limitation = discharge_limits[min(discharge_limits)]

        if self.control_discharge_current == 0:
            self.control_allow_discharge = False
        else:
            self.control_allow_discharge = True

    def calcMaxChargeCurrentReferringToCellVoltage(self) -> float:
        try:
            if utils.LINEAR_LIMITATION_ENABLE:
                return utils.calcLinearRelationship(
                    self.get_max_cell_voltage(),
                    utils.CELL_VOLTAGES_WHILE_CHARGING,
                    utils.MAX_CHARGE_CURRENT_CV,
                )
            return utils.calcStepRelationship(
                self.get_max_cell_voltage(),
                utils.CELL_VOLTAGES_WHILE_CHARGING,
                utils.MAX_CHARGE_CURRENT_CV,
                False,
            )
        except Exception:
            return self.max_battery_charge_current

    def calcMaxDischargeCurrentReferringToCellVoltage(self) -> float:
        try:
            if utils.LINEAR_LIMITATION_ENABLE:
                return utils.calcLinearRelationship(
                    self.get_min_cell_voltage(),
                    utils.CELL_VOLTAGES_WHILE_DISCHARGING,
                    utils.MAX_DISCHARGE_CURRENT_CV,
                )
            return utils.calcStepRelationship(
                self.get_min_cell_voltage(),
                utils.CELL_VOLTAGES_WHILE_DISCHARGING,
                utils.MAX_DISCHARGE_CURRENT_CV,
                True,
            )
        except Exception:
            return self.max_battery_charge_current

    def calcMaxChargeCurrentReferringToTemperature(self) -> float:
        if self.get_max_temp() is None:
            return self.max_battery_charge_current

        temps = {0: self.get_max_temp(), 1: self.get_min_temp()}

        for key, currentMaxTemperature in temps.items():
            if utils.LINEAR_LIMITATION_ENABLE:
                temps[key] = utils.calcLinearRelationship(
                    currentMaxTemperature,
                    utils.TEMPERATURE_LIMITS_WHILE_CHARGING,
                    utils.MAX_CHARGE_CURRENT_T,
                )
            else:
                temps[key] = utils.calcStepRelationship(
                    currentMaxTemperature,
                    utils.TEMPERATURE_LIMITS_WHILE_CHARGING,
                    utils.MAX_CHARGE_CURRENT_T,
                    False,
                )

        return min(temps[0], temps[1])

    def calcMaxDischargeCurrentReferringToTemperature(self) -> float:
        if self.get_max_temp() is None:
            return self.max_battery_discharge_current

        temps = {0: self.get_max_temp(), 1: self.get_min_temp()}

        for key, currentMaxTemperature in temps.items():
            if utils.LINEAR_LIMITATION_ENABLE:
                temps[key] = utils.calcLinearRelationship(
                    currentMaxTemperature,
                    utils.TEMPERATURE_LIMITS_WHILE_DISCHARGING,
                    utils.MAX_DISCHARGE_CURRENT_T,
                )
            else:
                temps[key] = utils.calcStepRelationship(
                    currentMaxTemperature,
                    utils.TEMPERATURE_LIMITS_WHILE_DISCHARGING,
                    utils.MAX_DISCHARGE_CURRENT_T,
                    True,
                )

        return min(temps[0], temps[1])

    def calcMaxChargeCurrentReferringToSoc(self) -> float:
        try:
            # Create value list. Will more this to the settings object
            SOC_WHILE_CHARGING = [
                100,
                utils.CC_SOC_LIMIT1,
                utils.CC_SOC_LIMIT2,
                utils.CC_SOC_LIMIT3,
            ]
            MAX_CHARGE_CURRENT_SOC = [
                utils.CC_CURRENT_LIMIT1,
                utils.CC_CURRENT_LIMIT2,
                utils.CC_CURRENT_LIMIT3,
                utils.MAX_BATTERY_CHARGE_CURRENT,
            ]
            if utils.LINEAR_LIMITATION_ENABLE:
                return utils.calcLinearRelationship(
                    self.soc, SOC_WHILE_CHARGING, MAX_CHARGE_CURRENT_SOC
                )
            return utils.calcStepRelationship(
                self.soc, SOC_WHILE_CHARGING, MAX_CHARGE_CURRENT_SOC, True
            )
        except Exception:
            return self.max_battery_charge_current

    def calcMaxDischargeCurrentReferringToSoc(self) -> float:
        try:
            # Create value list. Will more this to the settings object
            SOC_WHILE_DISCHARGING = [
                utils.DC_SOC_LIMIT3,
                utils.DC_SOC_LIMIT2,
                utils.DC_SOC_LIMIT1,
            ]
            MAX_DISCHARGE_CURRENT_SOC = [
                utils.MAX_BATTERY_DISCHARGE_CURRENT,
                utils.DC_CURRENT_LIMIT3,
                utils.DC_CURRENT_LIMIT2,
                utils.DC_CURRENT_LIMIT1,
            ]
            if utils.LINEAR_LIMITATION_ENABLE:
                return utils.calcLinearRelationship(
                    self.soc, SOC_WHILE_DISCHARGING, MAX_DISCHARGE_CURRENT_SOC
                )
            return utils.calcStepRelationship(
                self.soc, SOC_WHILE_DISCHARGING, MAX_DISCHARGE_CURRENT_SOC, True
            )
        except Exception:
            return self.max_battery_charge_current

    def get_min_cell(self) -> int:
        min_voltage = 9999
        min_cell = None
        if len(self.cells) == 0 and hasattr(self, "cell_min_no"):
            return self.cell_min_no

        for c in range(min(len(self.cells), self.cell_count)):
            if (
                self.cells[c].voltage is not None
                and min_voltage > self.cells[c].voltage
            ):
                min_voltage = self.cells[c].voltage
                min_cell = c
        return min_cell

    def get_max_cell(self) -> int:
        max_voltage = 0
        max_cell = None
        if len(self.cells) == 0 and hasattr(self, "cell_max_no"):
            return self.cell_max_no

        for c in range(min(len(self.cells), self.cell_count)):
            if (
                self.cells[c].voltage is not None
                and max_voltage < self.cells[c].voltage
            ):
                max_voltage = self.cells[c].voltage
                max_cell = c
        return max_cell

    def get_min_cell_desc(self) -> Union[str, None]:
        cell_no = self.get_min_cell()
        return cell_no if cell_no is None else "C" + str(cell_no + 1)

    def get_max_cell_desc(self) -> Union[str, None]:
        cell_no = self.get_max_cell()
        return cell_no if cell_no is None else "C" + str(cell_no + 1)

    def get_cell_voltage(self, idx) -> Union[float, None]:
        if idx >= min(len(self.cells), self.cell_count):
            return None
        return self.cells[idx].voltage

    def get_cell_balancing(self, idx) -> Union[int, None]:
        if idx >= min(len(self.cells), self.cell_count):
            return None
        if self.cells[idx].balance is not None and self.cells[idx].balance:
            return 1
        return 0

    def get_capacity_remain(self) -> Union[float, None]:
        if self.capacity_remain is not None:
            return self.capacity_remain
        if self.capacity is not None and self.soc is not None:
            return self.capacity * self.soc / 100
        return None

    def get_timeToSoc(self, socnum, crntPrctPerSec, onlyNumber=False) -> str:
        if self.current > 0:
            diffSoc = socnum - self.soc
        else:
            diffSoc = self.soc - socnum

        """
        calculate only positive SoC points, since negative points have no sense
        when charging only points above current SoC are shown
        when discharging only points below current SoC are shown
        """
        if diffSoc < 0:
            return None

        ttgStr = None
        if self.soc != socnum and (diffSoc > 0 or utils.TIME_TO_SOC_INC_FROM is True):
            secondstogo = int(diffSoc / crntPrctPerSec)
            ttgStr = ""

            if onlyNumber or utils.TIME_TO_SOC_VALUE_TYPE & 1:
                ttgStr += str(secondstogo)
                if not onlyNumber and utils.TIME_TO_SOC_VALUE_TYPE & 2:
                    ttgStr += " ["
            if not onlyNumber and utils.TIME_TO_SOC_VALUE_TYPE & 2:
                ttgStr += self.get_secondsToString(secondstogo)

                if utils.TIME_TO_SOC_VALUE_TYPE & 1:
                    ttgStr += "]"

        return ttgStr

    def get_secondsToString(self, timespan, precision=3) -> str:
        """
        Transforms seconds to a string in the format: 1d 1h 1m 1s (Victron Style)
        :param precision:
        0 = 1d
        1 = 1d 1h
        2 = 1d 1h 1m
        3 = 1d 1h 1m 1s

        This was added, since timedelta() returns strange values, if time is negative
        e.g.: seconds: -70245
              --> timedelta output: -1 day, 4:29:15
              --> calculation: -1 day + 4:29:15
              --> real value -19:30:45
        """
        tmp = "" if timespan >= 0 else "-"
        timespan = abs(timespan)

        m, s = divmod(timespan, 60)
        h, m = divmod(m, 60)
        d, h = divmod(h, 24)

        tmp += (str(d) + "d ") if d > 0 else ""
        tmp += (str(h) + "h ") if precision >= 1 and h > 0 else ""
        tmp += (str(m) + "m ") if precision >= 2 and m > 0 else ""
        tmp += (str(s) + "s ") if precision == 3 and s > 0 else ""

        return tmp.rstrip()

    def get_min_cell_voltage(self) -> Union[float, None]:
        min_voltage = None
        if hasattr(self, "cell_min_voltage"):
            min_voltage = self.cell_min_voltage

        if min_voltage is None:
            try:
                min_voltage = min(
                    c.voltage for c in self.cells if c.voltage is not None
                )
            except ValueError:
                pass
        return min_voltage

    def get_max_cell_voltage(self) -> Union[float, None]:
        max_voltage = None
        if hasattr(self, "cell_max_voltage"):
            max_voltage = self.cell_max_voltage

        if max_voltage is None:
            try:
                max_voltage = max(
                    c.voltage for c in self.cells if c.voltage is not None
                )
            except ValueError:
                pass
        return max_voltage

    def get_midvoltage(self) -> Tuple[Union[float, None], Union[float, None]]:
        """
        This method returns the Voltage "in the middle of the battery"
        as well as a deviation of an ideally balanced battery. It does so by calculating the sum of the first half
        of the cells and adding 1/2 of the "middle cell" voltage (if it exists)
        :return: a tuple of the voltage in the middle, as well as a percentage deviation (total_voltage / 2)
        """
        if (
            not utils.MIDPOINT_ENABLE
            or self.cell_count is None
            or self.cell_count == 0
            or self.cell_count < 4
            or len(self.cells) != self.cell_count
        ):
            return None, None

        halfcount = int(math.floor(self.cell_count / 2))
        uneven_cells_offset = self.cell_count % 2
        half1voltage = 0
        half2voltage = 0

        try:
            half1voltage = sum(
                cell.voltage
                for cell in self.cells[:halfcount]
                if cell.voltage is not None
            )
            half2voltage = sum(
                cell.voltage
                for cell in self.cells[halfcount + uneven_cells_offset :]
                if cell.voltage is not None
            )
        except ValueError:
            pass

        try:
            extra = 0 if self.cell_count % 2 == 0 else self.cells[halfcount].voltage / 2
            # get the midpoint of the battery
            midpoint = half1voltage + extra
            return (
                abs(midpoint),
                abs(
                    (half2voltage - half1voltage) / (half2voltage + half1voltage) * 100
                ),
            )
        except ValueError:
            return None, None

    def get_balancing(self) -> int:
        for c in range(min(len(self.cells), self.cell_count)):
            if self.cells[c].balance is not None and self.cells[c].balance:
                return 1
        return 0

    def get_temperatures(self) -> Union[List[float], None]:
        temperatures = [self.temp1, self.temp2, self.temp3, self.temp4]
        result = [(t, i) for (t, i) in enumerate(temperatures) if t is not None]
        if not result:
            return None

    def get_temp(self) -> Union[float, None]:
        try:
            if utils.TEMP_BATTERY == 1:
                return self.temp1
            elif utils.TEMP_BATTERY == 2:
                return self.temp2
            elif utils.TEMP_BATTERY == 3:
                return self.temp3
            elif utils.TEMP_BATTERY == 4:
                return self.temp4
            else:
                temps = [
                    t
                    for t in [self.temp1, self.temp2, self.temp3, self.temp4]
                    if t is not None
                ]
                n = len(temps)
                if not temps or n == 0:
                    return None
                data = sorted(temps)
                if n % 2 == 1:
                    return data[n // 2]
                else:
                    i = n // 2
                    return (data[i - 1] + data[i]) / 2
        except TypeError:
            return None

    def get_min_temp(self) -> Union[float, None]:
        try:
            temps = [
                t
                for t in [self.temp1, self.temp2, self.temp3, self.temp4]
                if t is not None
            ]
            if not temps:
                return None
            return min(temps)
        except TypeError:
            return None

    def get_min_temp_id(self) -> Union[str, None]:
        try:
            temps = [
                (t, i)
                for i, t in enumerate([self.temp1, self.temp2, self.temp3, self.temp4])
                if t is not None
            ]
            if not temps:
                return None
            index = min(temps)[1]
            if index == 0:
                return utils.TEMP_1_NAME
            if index == 1:
                return utils.TEMP_2_NAME
            if index == 2:
                return utils.TEMP_3_NAME
            if index == 3:
                return utils.TEMP_4_NAME
        except TypeError:
            return None

    def get_max_temp(self) -> Union[float, None]:
        try:
            temps = [
                t
                for t in [self.temp1, self.temp2, self.temp3, self.temp4]
                if t is not None
            ]
            if not temps:
                return None
            return max(temps)
        except TypeError:
            return None

    def get_max_temp_id(self) -> Union[str, None]:
        try:
            temps = [
                (t, i)
                for i, t in enumerate([self.temp1, self.temp2, self.temp3, self.temp4])
                if t is not None
            ]
            if not temps:
                return None
            index = max(temps)[1]
            if index == 0:
                return utils.TEMP_1_NAME
            if index == 1:
                return utils.TEMP_2_NAME
            if index == 2:
                return utils.TEMP_3_NAME
            if index == 3:
                return utils.TEMP_4_NAME
        except TypeError:
            return None

    def get_mos_temp(self) -> Union[float, None]:
        if self.temp_mos is not None:
            return self.temp_mos
        else:
            return None

    def validate_data(self) -> bool:
        """
        Used to validate the data received from the BMS.
        If the data is in the thresholds return True,
        else return False since it's very probably not a BMS
        """
        if self.capacity is not None and (self.capacity < 0 or self.capacity > 1000):
            logger.debug(
                "Capacity outside of thresholds (from 0 to 1000): " + str(self.capacity)
            )
            return False
        if self.current is not None and abs(self.current) > 1000:
            logger.debug(
                "Current outside of thresholds (from -1000 to 1000): "
                + str(self.current)
            )
            return False
        if self.voltage is not None and (self.voltage < 0 or self.voltage > 100):
            logger.debug(
                "Voltage outside of thresholds (form 0 to 100): " + str(self.voltage)
            )
            return False
        if self.soc is not None and (self.soc < 0 or self.soc > 100):
            logger.debug("SoC outside of thresholds (from 0 to 100): " + str(self.soc))
            return False

        return True

    def log_cell_data(self) -> bool:
        if logger.getEffectiveLevel() > logging.INFO and len(self.cells) == 0:
            return False

        cell_res = ""
        cell_counter = 1
        for c in self.cells:
            cell_res += "[{0}]{1}V ".format(cell_counter, c.voltage)
            cell_counter = cell_counter + 1
        logger.debug("Cells:" + cell_res)
        return True

    def log_settings(self) -> None:
        cell_counter = len(self.cells)
        logger.info(f"Battery {self.type} connected to dbus from {self.port}")
        logger.info("========== Settings ==========")
        logger.info(
            f"> Connection voltage: {self.voltage}V | Current: {self.current}A | SoC: {self.soc}%"
        )
        logger.info(
            f"> Cell count: {self.cell_count} | Cells populated: {cell_counter}"
        )
        logger.info(f"> LINEAR LIMITATION ENABLE: {utils.LINEAR_LIMITATION_ENABLE}")
        logger.info(
            f"> MAX BATTERY CHARGE CURRENT: {utils.MAX_BATTERY_CHARGE_CURRENT}A | "
            + f"MAX BATTERY DISCHARGE CURRENT: {utils.MAX_BATTERY_DISCHARGE_CURRENT}A"
        )
        if (
            (
                utils.MAX_BATTERY_CHARGE_CURRENT != self.max_battery_charge_current
                or utils.MAX_BATTERY_DISCHARGE_CURRENT
                != self.max_battery_discharge_current
            )
            and self.max_battery_charge_current is not None
            and self.max_battery_discharge_current is not None
        ):
            logger.info(
                f"> MAX BATTERY CHARGE CURRENT: {self.max_battery_charge_current}A | "
                + f"MAX BATTERY DISCHARGE CURRENT: {self.max_battery_discharge_current}A (read from BMS)"
            )
        logger.info(f"> CVCM:     {utils.CVCM_ENABLE}")
        logger.info(
            f"> MIN CELL VOLTAGE: {utils.MIN_CELL_VOLTAGE}V | MAX CELL VOLTAGE: {utils.MAX_CELL_VOLTAGE}V"
        )
        logger.info(
            f"> CCCM CV:  {str(utils.CCCM_CV_ENABLE).ljust(5)} | DCCM CV:  {utils.DCCM_CV_ENABLE}"
        )
        logger.info(
            f"> CCCM T:   {str(utils.CCCM_T_ENABLE).ljust(5)} | DCCM T:   {utils.DCCM_T_ENABLE}"
        )
        logger.info(
            f"> CCCM SOC: {str(utils.CCCM_SOC_ENABLE).ljust(5)} | DCCM SOC: {utils.DCCM_SOC_ENABLE}"
        )
        logger.info(f"Serial Number/Unique Identifier: {self.unique_identifier()}")

        return

    # save custom name to config file
    def custom_name_callback(self, path, value):
        try:
            if path == "/CustomName":
                file = open(
                    "/data/etc/dbus-serialbattery/" + utils.PATH_CONFIG_USER, "r"
                )
                lines = file.readlines()
                last = len(lines)

                # remove not allowed characters
                value = value.replace(":", "").replace("=", "").replace(",", "").strip()

                # empty string to save new config file
                config_file_new = ""

                # make sure we are in the [DEFAULT] section
                current_line_in_default_section = False
                default_section_checked = False

                # check if already exists
                exists = False

                # count lines
                i = 0
                # looping through the file
                for line in lines:
                    # increment by one
                    i += 1

                    # stripping line break
                    line = line.strip()

                    # check, if current line is after the [DEFAULT] section
                    if line == "[DEFAULT]":
                        current_line_in_default_section = True

                    # check, if current line starts a new section
                    if line != "[DEFAULT]" and re.match(r"^\[.*\]", line):
                        # set default_section_checked to true, if it was already checked and a new section comes on
                        if current_line_in_default_section and not exists:
                            default_section_checked = True
                        current_line_in_default_section = False

                    # check, if the current line is the last line
                    if i == last:
                        default_section_checked = True

                    # insert or replace only in [DEFAULT] section
                    if current_line_in_default_section and re.match(
                        r"^CUSTOM_BATTERY_NAMES.*", line
                    ):
                        # set that the setting was found, else a new one is created
                        exists = True

                        # remove setting name
                        line = re.sub(
                            "^CUSTOM_BATTERY_NAMES\s*=\s*", "", line  # noqa: W605
                        )

                        # change only the name of the current BMS
                        result = []
                        bms_name_list = line.split(",")
                        for bms_name_pair in bms_name_list:
                            tmp = bms_name_pair.split(":")
                            if tmp[0] == self.port:
                                result.append(tmp[0] + ":" + value)
                            else:
                                result.append(bms_name_pair)

                        new_line = "CUSTOM_BATTERY_NAMES = " + ",".join(result)

                    else:
                        if default_section_checked and not exists:
                            exists = True

                            # add before current line
                            if i != last:
                                new_line = (
                                    "CUSTOM_BATTERY_NAMES = "
                                    + self.port
                                    + ":"
                                    + value
                                    + "\n\n"
                                    + line
                                )

                            # add at the end if last line
                            else:
                                new_line = (
                                    line
                                    + "\n\n"
                                    + "CUSTOM_BATTERY_NAMES = "
                                    + self.port
                                    + ":"
                                    + value
                                )
                        else:
                            new_line = line
                    # concatenate the new string and add an end-line break
                    config_file_new = config_file_new + new_line + "\n"

                # close the file
                file.close()
                # Open file in write mode
                write_file = open(
                    "/data/etc/dbus-serialbattery/" + utils.PATH_CONFIG_USER, "w"
                )
                # overwriting the old file contents with the new/replaced content
                write_file.write(config_file_new)
                # close the file
                write_file.close()

                # logger.error("value (saved): " + str(value))

                """
                # this removes all comments and tranfsorm the values to lowercase
                utils.config.set(
                    "DEFAULT",
                    "CUSTOM_BATTERY_NAMES",
                    self.port + ":" + value,
                )

                # Writing our configuration file to 'example.ini'
                with open(
                    "/data/etc/dbus-serialbattery/" + utils.PATH_CONFIG_USER, "w"
                ) as configfile:
                    type(utils.config.write(configfile))
                """

        except Exception:
            exception_type, exception_object, exception_traceback = sys.exc_info()
            file = exception_traceback.tb_frame.f_code.co_filename
            line = exception_traceback.tb_lineno
            logger.error(
                f"Exception occurred: {repr(exception_object)} of type {exception_type} in {file} line #{line}"
            )

        return value

    def reset_soc_callback(self, path, value):
        # callback for handling reset soc request
        return

    def force_charging_off_callback(self, path, value):
        return

    def force_discharging_off_callback(self, path, value):
        return

    def turn_balancing_off_callback(self, path, value):
        return<|MERGE_RESOLUTION|>--- conflicted
+++ resolved
@@ -141,8 +141,6 @@
         # return false when failed, true if successful
         return False
 
-<<<<<<< HEAD
-=======
     def unique_identifier(self) -> str:
         """
         Used to identify a BMS when multiple BMS are connected
@@ -158,14 +156,10 @@
         string += str(self.capacity) + "Ah"
         return string
 
->>>>>>> 2ed27808
     def connection_name(self) -> str:
         return "Serial " + self.port
 
     def custom_name(self) -> str:
-<<<<<<< HEAD
-        return "SerialBattery(" + self.type + ")"
-=======
         """
         Check if the custom name is present in the config file, else return default name
         """
@@ -176,7 +170,6 @@
                     return tmp[1].strip()
         else:
             return "SerialBattery(" + self.type + ")"
->>>>>>> 2ed27808
 
     def product_name(self) -> str:
         return "SerialBattery(" + self.type + ")"
@@ -301,40 +294,6 @@
         measurementToleranceVariation = 0.5
 
         try:
-<<<<<<< HEAD
-            if utils.CVCM_ENABLE:
-                # calculate battery sum
-                for i in range(self.cell_count):
-                    voltage = self.get_cell_voltage(i)
-                    if voltage:
-                        voltageSum += voltage
-
-                        # calculate penalty sum to prevent single cell overcharge by using current cell voltage
-                        if voltage > utils.MAX_CELL_VOLTAGE:
-                            # foundHighCellVoltage: reset to False is not needed, since it is recalculated every second
-                            foundHighCellVoltage = True
-                            penaltySum += voltage - utils.MAX_CELL_VOLTAGE - 0.010
-
-                voltageDiff = self.get_max_cell_voltage() - self.get_min_cell_voltage()
-
-                if self.max_voltage_start_time is None:
-                    # start timer, if max voltage is reached and cells are balanced
-                    if (
-                        (utils.MAX_CELL_VOLTAGE * self.cell_count) - utils.VOLTAGE_DROP
-                        <= voltageSum
-                        and voltageDiff
-                        <= utils.CELL_VOLTAGE_DIFF_KEEP_MAX_VOLTAGE_UNTIL
-                        and self.allow_max_voltage
-                    ):
-                        self.max_voltage_start_time = time()
-
-                    # allow max voltage again, if cells are unbalanced or SoC threshold is reached
-                    elif (
-                        utils.SOC_LEVEL_TO_RESET_VOLTAGE_LIMIT > self.soc
-                        or voltageDiff >= utils.CELL_VOLTAGE_DIFF_TO_RESET_VOLTAGE_LIMIT
-                    ) and not self.allow_max_voltage:
-                        self.allow_max_voltage = True
-=======
             # calculate battery sum and check for cell overvoltage
             for i in range(self.cell_count):
                 voltage = self.get_cell_voltage(i)
@@ -374,7 +333,6 @@
                     or voltageDiff >= utils.CELL_VOLTAGE_DIFF_TO_RESET_VOLTAGE_LIMIT
                 ) and not self.allow_max_voltage:
                     self.allow_max_voltage = True
->>>>>>> 2ed27808
                 else:
                     pass
 
@@ -403,16 +361,6 @@
                 ):
                     self.max_voltage_start_time = None
 
-<<<<<<< HEAD
-                    # Keep penalty above min battery voltage and below max battery voltage
-                    self.control_voltage = round(
-                        min(
-                            max(
-                                voltageSum - penaltySum,
-                                utils.MIN_CELL_VOLTAGE * self.cell_count,
-                            ),
-                            utils.MAX_CELL_VOLTAGE * self.cell_count,
-=======
             # INFO: battery will only switch to Absorption, if all cells are balanced.
             #       Reach MAX_CELL_VOLTAGE * cell count if they are all balanced.
             if foundHighCellVoltage and self.allow_max_voltage:
@@ -422,7 +370,6 @@
                         max(
                             voltageSum - penaltySum,
                             self.min_battery_voltage,
->>>>>>> 2ed27808
                         ),
                         self.max_battery_voltage,
                     ),
@@ -557,22 +504,6 @@
         current_time = int(time())
 
         try:
-<<<<<<< HEAD
-            if utils.CVCM_ENABLE:
-                # calculate battery sum
-                for i in range(self.cell_count):
-                    voltage = self.get_cell_voltage(i)
-                    if voltage:
-                        voltageSum += voltage
-
-                if self.max_voltage_start_time is None:
-                    # check if max voltage is reached and start timer to keep max voltage
-                    if (
-                        utils.MAX_CELL_VOLTAGE * self.cell_count
-                    ) - utils.VOLTAGE_DROP <= voltageSum and self.allow_max_voltage:
-                        # example 2
-                        self.max_voltage_start_time = time()
-=======
             # calculate battery sum
             for i in range(self.cell_count):
                 voltage = self.get_cell_voltage(i)
@@ -595,7 +526,6 @@
                     and not self.allow_max_voltage
                 ):
                     self.allow_max_voltage = True
->>>>>>> 2ed27808
 
                 # do nothing
                 else:
