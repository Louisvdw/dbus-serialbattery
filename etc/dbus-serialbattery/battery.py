# -*- coding: utf-8 -*-
from typing import Union, Tuple, List

from utils import logger
import utils
import logging
import math
from time import time
from abc import ABC, abstractmethod


class Protection(object):
    """
    This class holds Warning and alarm states for different types of Checks
    They are of type integer, 2 represents an Alarm, 1 a Warning, 0 if everything is fine
    """

    ALARM = 2
    WARNING = 1
    OK = 0

    def __init__(self):
        self.voltage_high: int = None
        self.voltage_low: int = None
        self.voltage_cell_low: int = None
        self.soc_low: int = None
        self.current_over: int = None
        self.current_under: int = None
        self.cell_imbalance: int = None
        self.internal_failure: int = None
        self.temp_high_charge: int = None
        self.temp_low_charge: int = None
        self.temp_high_discharge: int = None
        self.temp_low_discharge: int = None
        self.temp_high_internal: int = None


class Cell:
    """
    This class holds information about a single Cell
    """

    voltage = None
    balance = None
    temp = None

    def __init__(self, balance):
        self.balance = balance


class Battery(ABC):
    """
    This Class is the abstract baseclass for all batteries. For each BMS this class needs to be extended
    and the abstract methods need to be implemented. The main program in dbus-serialbattery.py will then
    use the individual implementations as type Battery and work with it.
    """

    def __init__(self, port, baud, address):
        self.port = port
        self.baud_rate = baud
        self.role = "battery"
        self.type = "Generic"
        self.poll_interval = 1000
        self.online = True
        self.hardware_version = None
        self.cell_count = None

        self.init_values()

        # used to identify a BMS when multiple BMS are connected - planned for future use
        self.unique_identifier = None

    def init_values(self):
        self.voltage = None
        self.current = None
        self.capacity_remain = None
        self.capacity = None
        self.cycles = None
        self.total_ah_drawn = None
        self.production = None
        self.protection = Protection()
        self.version = None
        self.soc = None
        self.time_to_soc_update = 0
        self.charge_fet = None
        self.discharge_fet = None
        self.balance_fet = None
        self.temp_sensors = None
        self.temp1 = None
        self.temp2 = None
        self.temp_mos = None
        self.cells: List[Cell] = []
        self.control_charging = None
        self.control_voltage = None
        self.allow_max_voltage = True
        self.charge_mode = None
        self.charge_limitation = None
        self.discharge_limitation = None
        self.linear_cvl_last_set = 0
        self.linear_ccl_last_set = 0
        self.linear_dcl_last_set = 0
        self.max_voltage_start_time = None
        self.control_current = None
        self.control_previous_total = None
        self.control_previous_max = None
        self.control_discharge_current = None
        self.control_charge_current = None
        self.control_allow_charge = None
        self.control_allow_discharge = None
        # max battery charge/discharge current
        self.max_battery_charge_current = None
        self.max_battery_discharge_current = None

    @abstractmethod
    def test_connection(self) -> bool:
        """
        This abstract method needs to be implemented for each BMS. It shoudl return true if a connection
        to the BMS can be established, false otherwise.
        :return: the success state
        """
        # Each driver must override this function to test if a connection can be made
        # return false when failed, true if successful
        return False

    @abstractmethod
    def get_settings(self) -> bool:
        """
        Each driver must override this function to read/set the battery settings
        It is called once after a successful connection by DbusHelper.setup_vedbus()
        Values:  battery_type, version, hardware_version, min_battery_voltage, max_battery_voltage,
        MAX_BATTERY_CHARGE_CURRENT, MAX_BATTERY_DISCHARGE_CURRENT, cell_count, capacity

        :return: false when fail, true if successful
        """
        return False

    @abstractmethod
    def refresh_data(self) -> bool:
        """
        Each driver must override this function to read battery data and populate this class
        It is called each poll just before the data is published to vedbus

        :return:  false when fail, true if successful
        """
        return False

    def to_temp(self, sensor: int, value: float) -> None:
        """
        Keep the temp value between -20 and 100 to handle sensor issues or no data.
        The BMS should have already protected before those limits have been reached.

        :param sensor: temperature sensor number
        :param value: the sensor value
        :return:
        """
        if sensor == 0:
            self.temp_mos = min(max(value, -20), 100)
        if sensor == 1:
            self.temp1 = min(max(value, -20), 100)
        if sensor == 2:
            self.temp2 = min(max(value, -20), 100)

    def manage_charge_voltage(self) -> None:
        """
        manages the charge voltage by setting self.control_voltage
        :return: None
        """
        if utils.LINEAR_LIMITATION_ENABLE:
            self.manage_charge_voltage_linear()
        else:
            self.manage_charge_voltage_step()

    def manage_charge_voltage_linear(self) -> None:
        """
        manages the charge voltage using linear interpolation by setting self.control_voltage
        :return: None
        """
        foundHighCellVoltage = False
        voltageSum = 0
        penaltySum = 0
        tDiff = 0
        if utils.CVCM_ENABLE:
            # calculate battery sum
            for i in range(self.cell_count):
                voltage = self.get_cell_voltage(i)
                if voltage:
                    voltageSum += voltage

                    # calculate penalty sum to prevent single cell overcharge by using current cell voltage
                    if voltage > utils.MAX_CELL_VOLTAGE:
                        # foundHighCellVoltage: reset to False is not needed, since it is recalculated every second
                        foundHighCellVoltage = True
                        penaltySum += voltage - utils.MAX_CELL_VOLTAGE - 0.010

            voltageDiff = self.get_max_cell_voltage() - self.get_min_cell_voltage()

            if self.max_voltage_start_time is None:
                if (
                    utils.MAX_CELL_VOLTAGE * self.cell_count <= voltageSum
                    and voltageDiff <= utils.CELL_VOLTAGE_DIFF_KEEP_MAX_VOLTAGE_UNTIL
                    and self.allow_max_voltage
                ):
                    self.max_voltage_start_time = time()
                elif (
                    # utils.SOC_LEVEL_TO_RESET_VOLTAGE_LIMIT > self.soc
                    voltageDiff >= utils.CELL_VOLTAGE_DIFF_TO_RESET_VOLTAGE_LIMIT
                    and not self.allow_max_voltage
                ):
                    self.allow_max_voltage = True
            else:
                tDiff = time() - self.max_voltage_start_time
                # if utils.MAX_VOLTAGE_TIME_SEC < tDiff:
                # keep max voltage for 300 more seconds
                if 300 < tDiff:
                    self.allow_max_voltage = False
                    self.max_voltage_start_time = None

        # INFO: battery will only switch to Absorption, if all cells are balanced.
        #       Reach MAX_CELL_VOLTAGE * cell count if they are all balanced.
        if foundHighCellVoltage and self.allow_max_voltage:
            # set CVL only once every LINEAR_RECALCULATION_EVERY seconds
            if (
                int(time()) - self.linear_cvl_last_set
                >= utils.LINEAR_RECALCULATION_EVERY
            ):
                self.linear_cvl_last_set = int(time())

                # Keep penalty above min battery voltage
                self.control_voltage = round(
                    max(
                        voltageSum - penaltySum,
                        utils.MIN_CELL_VOLTAGE * self.cell_count,
                    ),
                    3,
                )

            self.charge_mode = (
                "Bulk dynamic"
                # + " (vS: "
                # + str(round(voltageSum, 2))
                # + " - pS: "
                # + str(round(penaltySum, 2))
                # + ")"
                if self.max_voltage_start_time is None
                else "Absorption dynamic"
                # + "(vS: "
                # + str(round(voltageSum, 2))
                # + " - pS: "
                # + str(round(penaltySum, 2))
                # + ")"
            )

        elif self.allow_max_voltage:
            self.control_voltage = round((utils.MAX_CELL_VOLTAGE * self.cell_count), 3)
            self.charge_mode = (
                "Bulk" if self.max_voltage_start_time is None else "Absorption"
            )

        else:
            self.control_voltage = round(
                (utils.FLOAT_CELL_VOLTAGE * self.cell_count), 3
            )
            self.charge_mode = "Float"

        if (
            self.allow_max_voltage
            and self.get_balancing()
            and voltageDiff >= utils.CELL_VOLTAGE_DIFF_TO_RESET_VOLTAGE_LIMIT
        ):
            self.charge_mode += " + Balancing"
        self.charge_mode += " (Linear Mode)"

    def manage_charge_voltage_step(self) -> None:
        """
        manages the charge voltage using a step function by setting self.control_voltage
        :return: None
        """
        voltageSum = 0
        tDiff = 0
        if utils.CVCM_ENABLE:
            # calculate battery sum
            for i in range(self.cell_count):
                voltage = self.get_cell_voltage(i)
                if voltage:
                    voltageSum += voltage

            if self.max_voltage_start_time is None:
                # check if max voltage is reached and start timer to keep max voltage
                if (
                    utils.MAX_CELL_VOLTAGE * self.cell_count <= voltageSum
                    and self.allow_max_voltage
                ):
                    # example 2
                    self.max_voltage_start_time = time()

                # check if reset soc is greater than battery soc
                # this prevents flapping between max and float voltage
                elif (
                    utils.SOC_LEVEL_TO_RESET_VOLTAGE_LIMIT > self.soc
                    and not self.allow_max_voltage
                ):
                    self.allow_max_voltage = True

                # do nothing
                else:
                    pass

            # timer started
            else:
                tDiff = time() - self.max_voltage_start_time
                if utils.MAX_VOLTAGE_TIME_SEC < tDiff:
                    self.allow_max_voltage = False
                    self.max_voltage_start_time = None

                else:
                    pass

        if self.allow_max_voltage:
            self.control_voltage = utils.MAX_CELL_VOLTAGE * self.cell_count
            self.charge_mode = (
                "Bulk" if self.max_voltage_start_time is None else "Absorption"
            )

        else:
            self.control_voltage = utils.FLOAT_CELL_VOLTAGE * self.cell_count
            self.charge_mode = "Float"

        self.charge_mode += " (Step Mode)"

    def manage_charge_current(self) -> None:
        # Manage Charge Current Limitations
<<<<<<< HEAD
        charge_limits = [
            self.max_battery_charge_current
            if self.max_battery_charge_current is not None
            else 0
        ]  # gets removed after finished testing
        charge_limits_new = {
            self.max_battery_charge_current
            if self.max_battery_charge_current is not None
            else 0: "None (Max Config Limit)"
        }

        if utils.CCCM_CV_ENABLE:
            tmp = self.calcMaxChargeCurrentReferringToCellVoltage()
            charge_limits.append(
                tmp if tmp is not None else 0
            )  # gets removed after finished testing

            # logging.error("self.max_battery_charge_current: "
            # + str(self.max_battery_charge_current)
            # + " - tmp: "
            # + str(tmp))
=======
        charge_limits = {utils.MAX_BATTERY_CHARGE_CURRENT: "Config Limit"}

        # if values are not the same, then the limit was read also from the BMS
        if utils.MAX_BATTERY_CHARGE_CURRENT != self.max_battery_charge_current:
            charge_limits.update({self.max_battery_charge_current: "BMS Limit"})

        if utils.CCCM_CV_ENABLE:
            tmp = self.calcMaxChargeCurrentReferringToCellVoltage()
>>>>>>> 12ec57ea
            if self.max_battery_charge_current != tmp:
                if tmp in charge_limits:
                    charge_limits.update({tmp: charge_limits[tmp] + ", Cell Voltage"})
                else:
                    charge_limits.update({tmp: "Cell Voltage"})

        if utils.CCCM_T_ENABLE:
            tmp = self.calcMaxChargeCurrentReferringToTemperature()
<<<<<<< HEAD
            charge_limits.append(
                tmp if tmp is not None else 0
            )  # gets removed after finished testing

            # logging.error("self.max_battery_charge_current: "
            # + str(self.max_battery_charge_current)
            # + " - tmp: "
            # + str(tmp))
=======
>>>>>>> 12ec57ea
            if self.max_battery_charge_current != tmp:
                if tmp in charge_limits:
                    charge_limits.update({tmp: charge_limits[tmp] + ", Temp"})
                else:
                    charge_limits.update({tmp: "Temp"})

        if utils.CCCM_SOC_ENABLE:
            tmp = self.calcMaxChargeCurrentReferringToSoc()
<<<<<<< HEAD
            charge_limits.append(
                tmp if tmp is not None else 0
            )  # gets removed after finished testing

            # logging.error("self.max_battery_charge_current: "
            # + str(self.max_battery_charge_current)
            # + " - tmp: "
            # + str(tmp))
=======
>>>>>>> 12ec57ea
            if self.max_battery_charge_current != tmp:
                if tmp in charge_limits:
                    charge_limits.update({tmp: charge_limits[tmp] + ", SoC"})
                else:
                    charge_limits.update({tmp: "SoC"})

        # do not set CCL immediately, but only
        # - after LINEAR_RECALCULATION_EVERY passed
        # - if CCL changes to 0
        # - if CCL changes more than LINEAR_RECALCULATION_ON_PERC_CHANGE
        ccl = round(min(charge_limits), 3)  # gets changed after finished testing
        diff = (
            abs(self.control_charge_current - ccl)
            if self.control_charge_current is not None
            else 0
        )
        if (
            int(time()) - self.linear_ccl_last_set >= utils.LINEAR_RECALCULATION_EVERY
            or ccl == 0
            or (
                diff
                >= self.control_charge_current
                * utils.LINEAR_RECALCULATION_ON_PERC_CHANGE
                / 100
            )
        ):
            self.linear_ccl_last_set = int(time())

            self.control_charge_current = ccl

            self.charge_limitation = charge_limits[min(charge_limits)]

        if self.control_charge_current == 0:
            self.control_allow_charge = False
        else:
            self.control_allow_charge = True

        #####

        # Manage Discharge Current Limitations
<<<<<<< HEAD
        discharge_limits = [
            self.max_battery_discharge_current
            if self.max_battery_discharge_current is not None
            else 0
        ]  # gets removed after finished testing
        discharge_limits_new = {
            self.max_battery_discharge_current
            if self.max_battery_discharge_current is not None
            else 0: "None (Max Config Limit)"
        }

        if utils.DCCM_CV_ENABLE:
            tmp = self.calcMaxDischargeCurrentReferringToCellVoltage()
            discharge_limits.append(
                tmp if tmp is not None else 0
            )  # gets removed after finished testing

            # logging.error("self.max_battery_discharge_current: "
            # + str(self.max_battery_discharge_current)
            # + " - tmp: "
            # + str(tmp))
=======
        discharge_limits = {utils.MAX_BATTERY_DISCHARGE_CURRENT: "Config Limit"}

        # if values are not the same, then the limit was read also from the BMS
        if utils.MAX_BATTERY_DISCHARGE_CURRENT != self.max_battery_discharge_current:
            discharge_limits.update({self.max_battery_discharge_current: "BMS Limit"})

        if utils.DCCM_CV_ENABLE:
            tmp = self.calcMaxDischargeCurrentReferringToCellVoltage()
>>>>>>> 12ec57ea
            if self.max_battery_discharge_current != tmp:
                if tmp in discharge_limits:
                    discharge_limits.update(
                        {tmp: discharge_limits[tmp] + ", Cell Voltage"}
                    )
                else:
                    discharge_limits.update({tmp: "Cell Voltage"})

        if utils.DCCM_T_ENABLE:
            tmp = self.calcMaxDischargeCurrentReferringToTemperature()
<<<<<<< HEAD
            discharge_limits.append(
                tmp if tmp is not None else 0
            )  # gets removed after finished testing

            # logging.error("self.max_battery_discharge_current: "
            # + str(self.max_battery_discharge_current)
            # + " - tmp: "
            # + str(tmp))
=======
>>>>>>> 12ec57ea
            if self.max_battery_discharge_current != tmp:
                if tmp in discharge_limits:
                    discharge_limits.update({tmp: discharge_limits[tmp] + ", Temp"})
                else:
                    discharge_limits.update({tmp: "Temp"})

        if utils.DCCM_SOC_ENABLE:
            tmp = self.calcMaxDischargeCurrentReferringToSoc()
<<<<<<< HEAD
            discharge_limits.append(
                tmp if tmp is not None else 0
            )  # gets removed after finished testing

            # logging.error("self.max_battery_discharge_current: "
            # + str(self.max_battery_discharge_current)
            # + " - tmp: "
            # + str(tmp))
=======
>>>>>>> 12ec57ea
            if self.max_battery_discharge_current != tmp:
                if tmp in discharge_limits:
                    discharge_limits.update({tmp: discharge_limits[tmp] + ", SoC"})
                else:
                    discharge_limits.update({tmp: "SoC"})

        # do not set DCL immediately, but only
        # - after LINEAR_RECALCULATION_EVERY passed
        # - if DCL changes to 0
        # - if DCL changes more than LINEAR_RECALCULATION_ON_PERC_CHANGE
        dcl = round(min(discharge_limits), 3)  # gets changed after finished testing
        diff = (
            abs(self.control_discharge_current - dcl)
            if self.control_discharge_current is not None
            else 0
        )
        if (
            int(time()) - self.linear_dcl_last_set >= utils.LINEAR_RECALCULATION_EVERY
            or dcl == 0
            or (
                diff
                >= self.control_discharge_current
                * utils.LINEAR_RECALCULATION_ON_PERC_CHANGE
                / 100
            )
        ):
            self.linear_dcl_last_set = int(time())

            self.control_discharge_current = dcl

            self.discharge_limitation = discharge_limits[min(discharge_limits)]

        if self.control_discharge_current == 0:
            self.control_allow_discharge = False
        else:
            self.control_allow_discharge = True

    def calcMaxChargeCurrentReferringToCellVoltage(self) -> float:
        try:
            if utils.LINEAR_LIMITATION_ENABLE:
                return utils.calcLinearRelationship(
                    self.get_max_cell_voltage(),
                    utils.CELL_VOLTAGES_WHILE_CHARGING,
                    utils.MAX_CHARGE_CURRENT_CV,
                )
            return utils.calcStepRelationship(
                self.get_max_cell_voltage(),
                utils.CELL_VOLTAGES_WHILE_CHARGING,
                utils.MAX_CHARGE_CURRENT_CV,
                False,
            )
        except Exception:
            return self.max_battery_charge_current

    def calcMaxDischargeCurrentReferringToCellVoltage(self) -> float:
        try:
            if utils.LINEAR_LIMITATION_ENABLE:
                return utils.calcLinearRelationship(
                    self.get_min_cell_voltage(),
                    utils.CELL_VOLTAGES_WHILE_DISCHARGING,
                    utils.MAX_DISCHARGE_CURRENT_CV,
                )
            return utils.calcStepRelationship(
                self.get_min_cell_voltage(),
                utils.CELL_VOLTAGES_WHILE_DISCHARGING,
                utils.MAX_DISCHARGE_CURRENT_CV,
                True,
            )
        except Exception:
            return self.max_battery_charge_current

    def calcMaxChargeCurrentReferringToTemperature(self) -> float:
        if self.get_max_temp() is None:
            return self.max_battery_charge_current

        temps = {0: self.get_max_temp(), 1: self.get_min_temp()}

        for key, currentMaxTemperature in temps.items():
            if utils.LINEAR_LIMITATION_ENABLE:
                temps[key] = utils.calcLinearRelationship(
                    currentMaxTemperature,
                    utils.TEMPERATURE_LIMITS_WHILE_CHARGING,
                    utils.MAX_CHARGE_CURRENT_T,
                )
            else:
                temps[key] = utils.calcStepRelationship(
                    currentMaxTemperature,
                    utils.TEMPERATURE_LIMITS_WHILE_CHARGING,
                    utils.MAX_CHARGE_CURRENT_T,
                    False,
                )

        return min(temps[0], temps[1])

    def calcMaxDischargeCurrentReferringToTemperature(self) -> float:
        if self.get_max_temp() is None:
            return self.max_battery_discharge_current

        temps = {0: self.get_max_temp(), 1: self.get_min_temp()}

        for key, currentMaxTemperature in temps.items():
            if utils.LINEAR_LIMITATION_ENABLE:
                temps[key] = utils.calcLinearRelationship(
                    currentMaxTemperature,
                    utils.TEMPERATURE_LIMITS_WHILE_DISCHARGING,
                    utils.MAX_DISCHARGE_CURRENT_T,
                )
            else:
                temps[key] = utils.calcStepRelationship(
                    currentMaxTemperature,
                    utils.TEMPERATURE_LIMITS_WHILE_DISCHARGING,
                    utils.MAX_DISCHARGE_CURRENT_T,
                    True,
                )

        return min(temps[0], temps[1])

    def calcMaxChargeCurrentReferringToSoc(self) -> float:
        try:
            # Create value list. Will more this to the settings object
            SOC_WHILE_CHARGING = [
                100,
                utils.CC_SOC_LIMIT1,
                utils.CC_SOC_LIMIT2,
                utils.CC_SOC_LIMIT3,
            ]
            MAX_CHARGE_CURRENT_SOC = [
                utils.CC_CURRENT_LIMIT1,
                utils.CC_CURRENT_LIMIT2,
                utils.CC_CURRENT_LIMIT3,
                utils.MAX_BATTERY_CHARGE_CURRENT,
            ]
            if utils.LINEAR_LIMITATION_ENABLE:
                return utils.calcLinearRelationship(
                    self.soc, SOC_WHILE_CHARGING, MAX_CHARGE_CURRENT_SOC
                )
            return utils.calcStepRelationship(
                self.soc, SOC_WHILE_CHARGING, MAX_CHARGE_CURRENT_SOC, True
            )
        except Exception:
            return self.max_battery_charge_current

    def calcMaxDischargeCurrentReferringToSoc(self) -> float:
        try:
            # Create value list. Will more this to the settings object
            SOC_WHILE_DISCHARGING = [
                utils.DC_SOC_LIMIT3,
                utils.DC_SOC_LIMIT2,
                utils.DC_SOC_LIMIT1,
            ]
            MAX_DISCHARGE_CURRENT_SOC = [
                utils.MAX_BATTERY_DISCHARGE_CURRENT,
                utils.DC_CURRENT_LIMIT3,
                utils.DC_CURRENT_LIMIT2,
                utils.DC_CURRENT_LIMIT1,
            ]
            if utils.LINEAR_LIMITATION_ENABLE:
                return utils.calcLinearRelationship(
                    self.soc, SOC_WHILE_DISCHARGING, MAX_DISCHARGE_CURRENT_SOC
                )
            return utils.calcStepRelationship(
                self.soc, SOC_WHILE_DISCHARGING, MAX_DISCHARGE_CURRENT_SOC, True
            )
        except Exception:
            return self.max_battery_charge_current

    def get_min_cell(self) -> int:
        min_voltage = 9999
        min_cell = None
        if len(self.cells) == 0 and hasattr(self, "cell_min_no"):
            return self.cell_min_no

        for c in range(min(len(self.cells), self.cell_count)):
            if (
                self.cells[c].voltage is not None
                and min_voltage > self.cells[c].voltage
            ):
                min_voltage = self.cells[c].voltage
                min_cell = c
        return min_cell

    def get_max_cell(self) -> int:
        max_voltage = 0
        max_cell = None
        if len(self.cells) == 0 and hasattr(self, "cell_max_no"):
            return self.cell_max_no

        for c in range(min(len(self.cells), self.cell_count)):
            if (
                self.cells[c].voltage is not None
                and max_voltage < self.cells[c].voltage
            ):
                max_voltage = self.cells[c].voltage
                max_cell = c
        return max_cell

    def get_min_cell_desc(self) -> Union[str, None]:
        cell_no = self.get_min_cell()
        return cell_no if cell_no is None else "C" + str(cell_no + 1)

    def get_max_cell_desc(self) -> Union[str, None]:
        cell_no = self.get_max_cell()
        return cell_no if cell_no is None else "C" + str(cell_no + 1)

    def get_cell_voltage(self, idx) -> Union[float, None]:
        if idx >= min(len(self.cells), self.cell_count):
            return None
        return self.cells[idx].voltage

    def get_cell_balancing(self, idx) -> Union[int, None]:
        if idx >= min(len(self.cells), self.cell_count):
            return None
        if self.cells[idx].balance is not None and self.cells[idx].balance:
            return 1
        return 0

    def get_capacity_remain(self) -> Union[float, None]:
        if self.capacity_remain is not None:
            return self.capacity_remain
        if self.capacity is not None and self.soc is not None:
            return self.capacity * self.soc / 100
        return None

    def get_timeToSoc(self, socnum, crntPrctPerSec, onlyNumber=False) -> str:
        if self.current > 0:
            diffSoc = socnum - self.soc
        else:
            diffSoc = self.soc - socnum

        ttgStr = None
        if self.soc != socnum and (diffSoc > 0 or utils.TIME_TO_SOC_INC_FROM is True):
            secondstogo = int(diffSoc / crntPrctPerSec)
            ttgStr = ""

            if onlyNumber or utils.TIME_TO_SOC_VALUE_TYPE & 1:
                ttgStr += str(secondstogo)
                if not onlyNumber and utils.TIME_TO_SOC_VALUE_TYPE & 2:
                    ttgStr += " ["
            if not onlyNumber and utils.TIME_TO_SOC_VALUE_TYPE & 2:
                ttgStr += self.get_secondsToString(secondstogo)

                if utils.TIME_TO_SOC_VALUE_TYPE & 1:
                    ttgStr += "]"

        return ttgStr

    def get_secondsToString(self, timespan, precision=3) -> str:
        """
        Transforms seconds to a string in the format: 1d 1h 1m 1s (Victron Style)
        :param precision:
        0 = 1d
        1 = 1d 1h
        2 = 1d 1h 1m
        3 = 1d 1h 1m 1s

        This was added, since timedelta() returns strange values, if time is negative
        e.g.: seconds: -70245
              --> timedelta output: -1 day, 4:29:15
              --> calculation: -1 day + 4:29:15
              --> real value -19:30:45
        """
        tmp = "" if timespan >= 0 else "-"
        timespan = abs(timespan)

        m, s = divmod(timespan, 60)
        h, m = divmod(m, 60)
        d, h = divmod(h, 24)

        tmp += (str(d) + "d ") if d > 0 else ""
        tmp += (str(h) + "h ") if precision >= 1 and h > 0 else ""
        tmp += (str(m) + "m ") if precision >= 2 and m > 0 else ""
        tmp += (str(s) + "s ") if precision == 3 and s > 0 else ""

        return tmp.rstrip()

    def get_min_cell_voltage(self) -> Union[float, None]:
        min_voltage = None
        if hasattr(self, "cell_min_voltage"):
            min_voltage = self.cell_min_voltage

        if min_voltage is None:
            try:
                min_voltage = min(
                    c.voltage for c in self.cells if c.voltage is not None
                )
            except ValueError:
                pass
        return min_voltage

    def get_max_cell_voltage(self) -> Union[float, None]:
        max_voltage = None
        if hasattr(self, "cell_max_voltage"):
            max_voltage = self.cell_max_voltage

        if max_voltage is None:
            try:
                max_voltage = max(
                    c.voltage for c in self.cells if c.voltage is not None
                )
            except ValueError:
                pass
        return max_voltage

    def get_midvoltage(self) -> Tuple[Union[float, None], Union[float, None]]:
        """
        This method returns the Voltage "in the middle of the battery"
        as well as a deviation of an ideally balanced battery. It does so by calculating the sum of the first half
        of the cells and adding 1/2 of the "middle cell" voltage (if it exists)
        :return: a tuple of the voltage in the middle, as well as a percentage deviation (total_voltage / 2)
        """
        if (
            not utils.MIDPOINT_ENABLE
            or self.cell_count is None
            or self.cell_count == 0
            or self.cell_count < 4
            or len(self.cells) != self.cell_count
        ):
            return None, None

        halfcount = int(math.floor(self.cell_count / 2))
        uneven_cells_offset = self.cell_count % 2
        half1voltage = 0
        half2voltage = 0

        try:
            half1voltage = sum(
                cell.voltage
                for cell in self.cells[:halfcount]
                if cell.voltage is not None
            )
            half2voltage = sum(
                cell.voltage
                for cell in self.cells[halfcount + uneven_cells_offset :]
                if cell.voltage is not None
            )
        except ValueError:
            pass

        try:
            extra = 0 if self.cell_count % 2 == 0 else self.cells[halfcount].voltage / 2
            # get the midpoint of the battery
            midpoint = half1voltage + extra
            return (
                abs(midpoint),
                abs(
                    (half2voltage - half1voltage) / (half2voltage + half1voltage) * 100
                ),
            )
        except ValueError:
            return None, None

    def get_balancing(self) -> int:
        for c in range(min(len(self.cells), self.cell_count)):
            if self.cells[c].balance is not None and self.cells[c].balance:
                return 1
        return 0

    def extract_from_temp_values(self, extractor) -> Union[float, None]:
        if self.temp1 is not None and self.temp2 is not None:
            return extractor(self.temp1, self.temp2)
        if self.temp1 is not None and self.temp2 is None:
            return self.temp1
        if self.temp1 is None and self.temp2 is not None:
            return self.temp2
        else:
            return None

    def get_temp(self) -> Union[float, None]:
        try:
            if utils.TEMP_BATTERY == 1:
                return self.temp1
            elif utils.TEMP_BATTERY == 2:
                return self.temp2
            else:
                return self.extract_from_temp_values(
                    extractor=lambda temp1, temp2: round(
                        (float(temp1) + float(temp2)) / 2, 2
                    )
                )
        except:
            return None

    def get_min_temp(self) -> Union[float, None]:
        try:
            return self.extract_from_temp_values(
                extractor=lambda temp1, temp2: min(temp1, temp2)
            )
        except:
            return None

    def get_min_temp_id(self) -> Union[str, None]:
        try:
            if self.temp1 < self.temp2:
                return utils.TEMP_1_NAME
            else:
                return utils.TEMP_2_NAME
        except:
            return None

    def get_max_temp(self) -> Union[float, None]:
        try:
            return self.extract_from_temp_values(
                extractor=lambda temp1, temp2: max(temp1, temp2)
            )
        except:
            return None

    def get_max_temp_id(self) -> Union[str, None]:
        try:
            if self.temp1 > self.temp2:
                return utils.TEMP_1_NAME
            else:
                return utils.TEMP_2_NAME
        except:
            return None

    def get_mos_temp(self) -> Union[float, None]:
        try:
            if self.temp_mos is not None:
                return self.temp_mos
            else:
                return None
        except:
            return None

    def log_cell_data(self) -> bool:
        if logger.getEffectiveLevel() > logging.INFO and len(self.cells) == 0:
            return False

        cell_res = ""
        cell_counter = 1
        for c in self.cells:
            cell_res += "[{0}]{1}V ".format(cell_counter, c.voltage)
            cell_counter = cell_counter + 1
        logger.debug("Cells:" + cell_res)
        return True

    def log_settings(self) -> None:
        cell_counter = len(self.cells)
        logger.info(f"Battery {self.type} connected to dbus from {self.port}")
        logger.info("========== Settings ==========")
        logger.info(
            f"> Connection voltage: {self.voltage}V | Current: {self.current}A | SoC: {self.soc}%"
        )
        logger.info(
            f"> Cell count: {self.cell_count} | Cells populated: {cell_counter}"
        )
        logger.info(f"> LINEAR LIMITATION ENABLE: {utils.LINEAR_LIMITATION_ENABLE}")
        logger.info(
            f"> MAX BATTERY CHARGE CURRENT: {utils.MAX_BATTERY_CHARGE_CURRENT}A | "
            + f"MAX BATTERY DISCHARGE CURRENT: {utils.MAX_BATTERY_DISCHARGE_CURRENT}A"
        )
        if (
            (
                utils.MAX_BATTERY_CHARGE_CURRENT != self.max_battery_charge_current
                or utils.MAX_BATTERY_DISCHARGE_CURRENT
                != self.max_battery_discharge_current
            )
            and self.max_battery_charge_current is not None
            and self.max_battery_discharge_current is not None
        ):
            logger.info(
                f"> MAX BATTERY CHARGE CURRENT: {self.max_battery_charge_current}A | "
                + f"MAX BATTERY DISCHARGE CURRENT: {self.max_battery_discharge_current}A (read from BMS)"
            )
        logger.info(f"> CVCM:     {utils.CVCM_ENABLE}")
        logger.info(
            f"> MIN CELL VOLTAGE: {utils.MIN_CELL_VOLTAGE}V | MAX CELL VOLTAGE: {utils.MAX_CELL_VOLTAGE}V"
        )
        logger.info(
            f"> CCCM CV:  {str(utils.CCCM_CV_ENABLE).ljust(5)} | DCCM CV:  {utils.DCCM_CV_ENABLE}"
        )
        logger.info(
            f"> CCCM T:   {str(utils.CCCM_T_ENABLE).ljust(5)} | DCCM T:   {utils.DCCM_T_ENABLE}"
        )
        logger.info(
            f"> CCCM SOC: {str(utils.CCCM_SOC_ENABLE).ljust(5)} | DCCM SOC: {utils.DCCM_SOC_ENABLE}"
        )

        return<|MERGE_RESOLUTION|>--- conflicted
+++ resolved
@@ -64,6 +64,9 @@
         self.online = True
         self.hardware_version = None
         self.cell_count = None
+        # max battery charge/discharge current
+        self.max_battery_charge_current = None
+        self.max_battery_discharge_current = None
 
         self.init_values()
 
@@ -107,9 +110,6 @@
         self.control_charge_current = None
         self.control_allow_charge = None
         self.control_allow_discharge = None
-        # max battery charge/discharge current
-        self.max_battery_charge_current = None
-        self.max_battery_discharge_current = None
 
     @abstractmethod
     def test_connection(self) -> bool:
@@ -329,29 +329,6 @@
 
     def manage_charge_current(self) -> None:
         # Manage Charge Current Limitations
-<<<<<<< HEAD
-        charge_limits = [
-            self.max_battery_charge_current
-            if self.max_battery_charge_current is not None
-            else 0
-        ]  # gets removed after finished testing
-        charge_limits_new = {
-            self.max_battery_charge_current
-            if self.max_battery_charge_current is not None
-            else 0: "None (Max Config Limit)"
-        }
-
-        if utils.CCCM_CV_ENABLE:
-            tmp = self.calcMaxChargeCurrentReferringToCellVoltage()
-            charge_limits.append(
-                tmp if tmp is not None else 0
-            )  # gets removed after finished testing
-
-            # logging.error("self.max_battery_charge_current: "
-            # + str(self.max_battery_charge_current)
-            # + " - tmp: "
-            # + str(tmp))
-=======
         charge_limits = {utils.MAX_BATTERY_CHARGE_CURRENT: "Config Limit"}
 
         # if values are not the same, then the limit was read also from the BMS
@@ -360,7 +337,6 @@
 
         if utils.CCCM_CV_ENABLE:
             tmp = self.calcMaxChargeCurrentReferringToCellVoltage()
->>>>>>> 12ec57ea
             if self.max_battery_charge_current != tmp:
                 if tmp in charge_limits:
                     charge_limits.update({tmp: charge_limits[tmp] + ", Cell Voltage"})
@@ -369,17 +345,6 @@
 
         if utils.CCCM_T_ENABLE:
             tmp = self.calcMaxChargeCurrentReferringToTemperature()
-<<<<<<< HEAD
-            charge_limits.append(
-                tmp if tmp is not None else 0
-            )  # gets removed after finished testing
-
-            # logging.error("self.max_battery_charge_current: "
-            # + str(self.max_battery_charge_current)
-            # + " - tmp: "
-            # + str(tmp))
-=======
->>>>>>> 12ec57ea
             if self.max_battery_charge_current != tmp:
                 if tmp in charge_limits:
                     charge_limits.update({tmp: charge_limits[tmp] + ", Temp"})
@@ -388,17 +353,6 @@
 
         if utils.CCCM_SOC_ENABLE:
             tmp = self.calcMaxChargeCurrentReferringToSoc()
-<<<<<<< HEAD
-            charge_limits.append(
-                tmp if tmp is not None else 0
-            )  # gets removed after finished testing
-
-            # logging.error("self.max_battery_charge_current: "
-            # + str(self.max_battery_charge_current)
-            # + " - tmp: "
-            # + str(tmp))
-=======
->>>>>>> 12ec57ea
             if self.max_battery_charge_current != tmp:
                 if tmp in charge_limits:
                     charge_limits.update({tmp: charge_limits[tmp] + ", SoC"})
@@ -439,29 +393,6 @@
         #####
 
         # Manage Discharge Current Limitations
-<<<<<<< HEAD
-        discharge_limits = [
-            self.max_battery_discharge_current
-            if self.max_battery_discharge_current is not None
-            else 0
-        ]  # gets removed after finished testing
-        discharge_limits_new = {
-            self.max_battery_discharge_current
-            if self.max_battery_discharge_current is not None
-            else 0: "None (Max Config Limit)"
-        }
-
-        if utils.DCCM_CV_ENABLE:
-            tmp = self.calcMaxDischargeCurrentReferringToCellVoltage()
-            discharge_limits.append(
-                tmp if tmp is not None else 0
-            )  # gets removed after finished testing
-
-            # logging.error("self.max_battery_discharge_current: "
-            # + str(self.max_battery_discharge_current)
-            # + " - tmp: "
-            # + str(tmp))
-=======
         discharge_limits = {utils.MAX_BATTERY_DISCHARGE_CURRENT: "Config Limit"}
 
         # if values are not the same, then the limit was read also from the BMS
@@ -470,7 +401,6 @@
 
         if utils.DCCM_CV_ENABLE:
             tmp = self.calcMaxDischargeCurrentReferringToCellVoltage()
->>>>>>> 12ec57ea
             if self.max_battery_discharge_current != tmp:
                 if tmp in discharge_limits:
                     discharge_limits.update(
@@ -481,17 +411,6 @@
 
         if utils.DCCM_T_ENABLE:
             tmp = self.calcMaxDischargeCurrentReferringToTemperature()
-<<<<<<< HEAD
-            discharge_limits.append(
-                tmp if tmp is not None else 0
-            )  # gets removed after finished testing
-
-            # logging.error("self.max_battery_discharge_current: "
-            # + str(self.max_battery_discharge_current)
-            # + " - tmp: "
-            # + str(tmp))
-=======
->>>>>>> 12ec57ea
             if self.max_battery_discharge_current != tmp:
                 if tmp in discharge_limits:
                     discharge_limits.update({tmp: discharge_limits[tmp] + ", Temp"})
@@ -500,17 +419,6 @@
 
         if utils.DCCM_SOC_ENABLE:
             tmp = self.calcMaxDischargeCurrentReferringToSoc()
-<<<<<<< HEAD
-            discharge_limits.append(
-                tmp if tmp is not None else 0
-            )  # gets removed after finished testing
-
-            # logging.error("self.max_battery_discharge_current: "
-            # + str(self.max_battery_discharge_current)
-            # + " - tmp: "
-            # + str(tmp))
-=======
->>>>>>> 12ec57ea
             if self.max_battery_discharge_current != tmp:
                 if tmp in discharge_limits:
                     discharge_limits.update({tmp: discharge_limits[tmp] + ", SoC"})
