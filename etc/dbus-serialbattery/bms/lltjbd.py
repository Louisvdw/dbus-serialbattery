--- conflicted
+++ resolved
@@ -68,15 +68,10 @@
 REG_CELL_V_DELAYS = 0x3D
 REG_CHGOC_DELAYS = 0x3E
 REG_DSGOC_DELAYS = 0x3F
-<<<<<<< HEAD
 # Cut-off voltage turns off GPS protection board
 REG_GPS_OFF = 0x40
 # Cut-off voltage delay for GPS protection board
 REG_GPS_OFF_TIME = 0x41
-=======
-REG_GPSOFF = 0x40
-REG_GPSOFF_TIME = 0x41
->>>>>>> 2ed27808
 REG_CAP_90 = 0x42
 REG_CAP_70 = 0x43
 REG_CAP_50 = 0x44
@@ -148,7 +143,6 @@
 CMD_EXIT_FACTORY_MODE = b"\x00\x00"
 CMD_EXIT_AND_SAVE_FACTORY_MODE = b"\x28\x28"
 
-<<<<<<< HEAD
 # Weak current switch function
 FUNC_SW_EN = 0x0001
 # Load lock function used to disconnect the load when short circuit is required to recover
@@ -170,8 +164,6 @@
 # Enable onboard buzzer / GPS protection board buzzer?
 FUNC_BUZZER_EN = 0x0200
 
-=======
->>>>>>> 2ed27808
 
 def checksum(payload):
     return (0x10000 - sum(payload)) % 0x10000
@@ -248,12 +240,9 @@
         self.soc_to_set = None
         self.factory_mode = False
         self.writable = False
-<<<<<<< HEAD
         self.trigger_force_disable_discharge = None
         self.trigger_force_disable_charge = None
         self.trigger_disable_balancer = None
-=======
->>>>>>> 2ed27808
 
     # degree_sign = u'\N{DEGREE SIGN}'
     BATTERYTYPE = "LLT/JBD"
@@ -271,18 +260,10 @@
         result = False
         try:
             result = self.get_settings()
-<<<<<<< HEAD
-            if result:
-                result = result and self.read_hardware_data()
-            # get first data to show in startup log
-            if result:
-                result = result and self.refresh_data()
-=======
             # get first data to show in startup log, only if result is true
             if result:
                 self.read_hardware_data()
                 self.refresh_data()
->>>>>>> 2ed27808
         except Exception as err:
             logger.error(f"Unexpected {err=}, {type(err)=}")
             result = False
@@ -308,7 +289,6 @@
                 self.max_battery_discharge_current = float(
                     unpack_from(">h", discharge_over_current)[0] / -100.0
                 )
-<<<<<<< HEAD
             func_config = self.read_serial_data_llt(readCmd(REG_FUNC_CONFIG))
 
         return True
@@ -365,8 +345,8 @@
 
     def write_charge_discharge_mos(self):
         if (
-            self.trigger_force_disable_charge is None
-            and self.trigger_force_disable_discharge is None
+                self.trigger_force_disable_charge is None
+                and self.trigger_force_disable_discharge is None
         ):
             return False
 
@@ -430,7 +410,7 @@
                 balancer_enabled = config & FUNC_BALANCE_EN
                 # Balance is enabled, force disable OR balancer is disabled and disable force disable
                 if (balancer_enabled and disable_balancer) or (
-                    not balancer_enabled and not disable_balancer
+                        not balancer_enabled and not disable_balancer
                 ):
                     new_func_config = config ^ FUNC_BALANCE_EN
 
@@ -442,32 +422,8 @@
                 if reply is False:
                     logger.error("write force disable balancer failed")
                     return False
-=======
->>>>>>> 2ed27808
 
         return True
-
-    def reset_soc_callback(self, path, value):
-        if value is None:
-            return False
-
-        if value < 0 or value > 100:
-            return False
-
-        self.reset_soc = value
-        self.soc_to_set = value
-        return True
-
-    def write_soc(self):
-        if self.soc_to_set is None or self.soc_to_set != 100 or not self.voltage:
-            return False
-        logger.info(f"write soc {self.soc_to_set}%")
-        self.soc_to_set = None  # Reset value, so we will set it only once
-        # TODO implement logic to map current pack readings into
-        # REG_CAP_100, REG_CAP_90, REG_CAP_80, REG_CAP_70, REG_CAP_60, ...
-        with self.eeprom(writable=True):
-            pack_voltage = struct.pack(">H", int(self.voltage * 10))
-            self.read_serial_data_llt(writeCmd(REG_CAP_100, pack_voltage))
 
     def refresh_data(self):
         result = self.read_gen_data()
@@ -626,11 +582,7 @@
 
         self._product_name = unpack_from(
             ">" + str(len(hardware_data)) + "s", hardware_data
-<<<<<<< HEAD
-        )[0].decode()
-=======
         )[0].decode("ascii", errors="ignore")
->>>>>>> 2ed27808
         logger.debug(self._product_name)
         return True
 
@@ -677,7 +629,6 @@
             command, self.port, self.baud_rate, self.LENGTH_POS, self.LENGTH_CHECK
         )
         return self.validate_packet(data)
-<<<<<<< HEAD
 
     def __enter__(self):
         if self.read_serial_data_llt(
@@ -685,15 +636,6 @@
         ):
             self.factory_mode = True
 
-=======
-
-    def __enter__(self):
-        if self.read_serial_data_llt(
-            writeCmd(REG_ENTER_FACTORY, CMD_ENTER_FACTORY_MODE)
-        ):
-            self.factory_mode = True
-
->>>>>>> 2ed27808
     def __exit__(self, type, value, traceback):
         cmd_value = (
             CMD_EXIT_AND_SAVE_FACTORY_MODE if self.writable else CMD_EXIT_FACTORY_MODE
