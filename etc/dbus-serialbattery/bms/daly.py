# -*- coding: utf-8 -*-
from battery import Battery, Cell
from utils import open_serial_port, logger
import utils
from struct import unpack_from, pack_into
from time import sleep, time
from datetime import datetime
from re import sub
import sys


class Daly(Battery):
    def __init__(self, port, baud, address):
        super(Daly, self).__init__(port, baud, address)
        self.charger_connected = None
        self.load_connected = None
        self.command_address = address
        self.cell_min_voltage = None
        self.cell_max_voltage = None
        self.cell_min_no = None
        self.cell_max_no = None
        self.poll_interval = 1000
        self.type = self.BATTERYTYPE
        self.has_settings = True
        self.reset_soc = 0
        self.soc_to_set = None
        self.runtime = 0  # TROUBLESHOOTING for no reply errors
        self.trigger_force_disable_discharge = None
        self.trigger_force_disable_charge = None
        self.cells_volts_data_lastreadbad = False
        self.last_charge_mode = self.charge_mode
<<<<<<< HEAD
=======
        # list of available callbacks, in order to display the buttons in the GUI
        self.available_callbacks = [
            "force_charging_off_callback",
            "force_discharging_off_callback",
        ]
>>>>>>> 525d241c

    # command bytes [StartFlag=A5][Address=40][Command=94][DataLength=8][8x zero bytes][checksum]
    command_base = b"\xA5\x40\x94\x08\x00\x00\x00\x00\x00\x00\x00\x00\x81"
    command_set_soc = b"\x21"
    command_rated_params = b"\x50"
    command_batt_details = b"\x53"
    command_batt_code = b"\x57"
    command_soc = b"\x90"
    command_minmax_cell_volts = b"\x91"  # no reply
    command_minmax_temp = b"\x92"  # no reply
    command_fet = b"\x93"  # no reply
    command_status = b"\x94"
    command_cell_volts = b"\x95"
    command_temp = b"\x96"
    command_cell_balance = b"\x97"  # no reply
    command_alarm = b"\x98"  # no reply
    command_disable_discharge_mos = b"\xD9"
    command_disable_charge_mos = b"\xDA"

    BATTERYTYPE = "Daly"
    LENGTH_CHECK = 1
    LENGTH_POS = 3
    CURRENT_ZERO_CONSTANT = 30000
    TEMP_ZERO_CONSTANT = 40

    def test_connection(self):
        # call a function that will connect to the battery, send a command and retrieve the result.
        # The result or call should be unique to this BMS. Battery name or version, etc.
        # Return True if success, False for failure
        result = False
        try:
            with open_serial_port(self.port, self.baud_rate) as ser:
                result = self.read_status_data(ser)
                # get first data to show in startup log, only if result is true
                if result:
                    self.read_soc_data(ser)
                    self.read_battery_code(ser)

        except Exception:
            (
                exception_type,
                exception_object,
                exception_traceback,
            ) = sys.exc_info()
            file = exception_traceback.tb_frame.f_code.co_filename
            line = exception_traceback.tb_lineno
            logger.error(
                f"Exception occurred: {repr(exception_object)} of type {exception_type} in {file} line #{line}"
            )
            result = False

        # give the user a feedback that no BMS was found
        if not result:
            logger.error(">>> ERROR: No reply - returning")

        return result

    def get_settings(self):
        self.capacity = utils.BATTERY_CAPACITY
        with open_serial_port(self.port, self.baud_rate) as ser:
            self.read_capacity(ser)
            self.read_production_date(ser)

        self.max_battery_charge_current = utils.MAX_BATTERY_CHARGE_CURRENT
        self.max_battery_discharge_current = utils.MAX_BATTERY_DISCHARGE_CURRENT
        return True

    def refresh_data(self):
        result = False

        # Open serial port to be used for all data reads instead of opening multiple times
        try:
            with open_serial_port(self.port, self.baud_rate) as ser:
                result = self.read_soc_data(ser)
                self.reset_soc = self.soc if self.soc else 0
                if self.runtime > 0.200:  # TROUBLESHOOTING for no reply errors
                    logger.info(
                        "  |- refresh_data: read_soc_data - result: "
                        + str(result)
                        + " - runtime: "
                        + str(f"{self.runtime:.1f}")
                        + "s"
                    )

                result = self.read_fed_data(ser) and result
                if self.runtime > 0.200:  # TROUBLESHOOTING for no reply errors
                    logger.info(
                        "  |- refresh_data: read_fed_data - result: "
                        + str(result)
                        + " - runtime: "
                        + str(f"{self.runtime:.1f}")
                        + "s"
                    )

                result = self.read_cell_voltage_range_data(ser) and result
                if self.runtime > 0.200:  # TROUBLESHOOTING for no reply errors
                    logger.info(
                        "  |- refresh_data: read_cell_voltage_range_data - result: "
                        + str(result)
                        + " - runtime: "
                        + str(f"{self.runtime:.1f}")
                        + "s"
                    )

                self.write_soc_and_datetime(ser)
                if self.runtime > 0.200:  # TROUBLESHOOTING for no reply errors
                    logger.info(
                        "  |- refresh_data: write_soc_and_datetime - result: "
                        + str(result)
                        + " - runtime: "
                        + str(f"{self.runtime:.1f}")
                        + "s"
                    )

                result = self.read_alarm_data(ser) and result
                if self.runtime > 0.200:  # TROUBLESHOOTING for no reply errors
                    logger.info(
                        "  |- refresh_data: read_alarm_data - result: "
                        + str(result)
                        + " - runtime: "
                        + str(f"{self.runtime:.1f}")
                        + "s"
                    )

                result = self.read_temperature_range_data(ser) and result
                if self.runtime > 0.200:  # TROUBLESHOOTING for no reply errors
                    logger.info(
                        "  |- refresh_data: read_temperature_range_data - result: "
                        + str(result)
                        + " - runtime: "
                        + str(f"{self.runtime:.1f}")
                        + "s"
                    )

                result = self.read_balance_state(ser) and result
                if self.runtime > 0.200:  # TROUBLESHOOTING for no reply errors
                    logger.info(
                        "  |- refresh_data: read_balance_state - result: "
                        + str(result)
                        + " - runtime: "
                        + str(f"{self.runtime:.1f}")
                        + "s"
                    )

                result = self.read_cells_volts(ser) and result
                if self.runtime > 0.200:  # TROUBLESHOOTING for no reply errors
                    logger.info(
                        "  |- refresh_data: read_cells_volts - result: "
                        + str(result)
                        + " - runtime: "
                        + str(f"{self.runtime:.1f}")
                        + "s"
                    )

                self.write_charge_discharge_mos(ser)

                if utils.AUTO_RESET_SOC:
                    self.update_soc(ser)

        except OSError:
            logger.warning("Couldn't open serial port")

        if not result:  # TROUBLESHOOTING for no reply errors
            logger.info("refresh_data: result: " + str(result))
        return result

    def update_soc(self, ser):
        if self.last_charge_mode is not None and self.charge_mode is not None:
            if not self.last_charge_mode.startswith(
                "Float"
            ) and self.charge_mode.startswith("Float"):
                # we just entered float mode, so the battery must be full
                self.soc_to_set = 100
                self.write_soc_and_datetime(ser)
        self.last_charge_mode = self.charge_mode

    def read_status_data(self, ser):
        status_data = self.request_data(ser, self.command_status)
        # check if connection success
        if status_data is False:
            logger.debug("No data received in read_status_data()")
            return False

        (
            self.cell_count,
            self.temp_sensors,
            self.charger_connected,
            self.load_connected,
            state,
            self.cycles,
        ) = unpack_from(">bb??bhx", status_data)

        self.max_battery_voltage = utils.MAX_CELL_VOLTAGE * self.cell_count
        self.min_battery_voltage = utils.MIN_CELL_VOLTAGE * self.cell_count

        self.hardware_version = (
            "DalyBMS "
            + str(self.cell_count)
            + " cells"
            + (" (" + self.production + ")" if self.production else "")
        )
        logger.debug(self.hardware_version)
        return True

    def read_soc_data(self, ser):
        # Ensure data received is valid
        crntMinValid = -(utils.MAX_BATTERY_DISCHARGE_CURRENT * 2.1)
        crntMaxValid = utils.MAX_BATTERY_CHARGE_CURRENT * 1.3
        triesValid = 2
        while triesValid > 0:
            triesValid -= 1
            soc_data = self.request_data(ser, self.command_soc)
            # check if connection success
            if soc_data is False:
                continue

            voltage, tmp, current, soc = unpack_from(">hhhh", soc_data)
            current = (
                (current - self.CURRENT_ZERO_CONSTANT)
                / -10
                * utils.INVERT_CURRENT_MEASUREMENT
            )
            if crntMinValid < current < crntMaxValid:
                self.voltage = voltage / 10
                # apply exponential smoothing on the flickering current measurement
                self.current = (0.1 * current) + (
                    0.9 * (0 if self.current is None else self.current)
                )
                self.soc = soc / 10
                return True

            logger.warning("read_soc_data - triesValid " + str(triesValid))
        return False

    def read_alarm_data(self, ser):
        alarm_data = self.request_data(ser, self.command_alarm)
        # check if connection success
        if alarm_data is False:
            logger.warning("No data received in read_alarm_data()")
            return False

        (
            al_volt,
            al_temp,
            al_crnt_soc,
            al_diff,
            al_mos,
            al_misc1,
            al_misc2,
            al_fault,
        ) = unpack_from(">bbbbbbbb", alarm_data)

        if al_volt & 48:
            # High voltage levels - Alarm
            self.protection.voltage_high = 2
        elif al_volt & 15:
            # High voltage Warning levels - Pre-alarm
            self.protection.voltage_high = 1
        else:
            self.protection.voltage_high = 0

        if al_volt & 128:
            # Low voltage level - Alarm
            self.protection.voltage_low = 2
        elif al_volt & 64:
            # Low voltage Warning level - Pre-alarm
            self.protection.voltage_low = 1
        else:
            self.protection.voltage_low = 0

        if al_temp & 2:
            # High charge temp - Alarm
            self.protection.temp_high_charge = 2
        elif al_temp & 1:
            # High charge temp - Pre-alarm
            self.protection.temp_high_charge = 1
        else:
            self.protection.temp_high_charge = 0

        if al_temp & 8:
            # Low charge temp - Alarm
            self.protection.temp_low_charge = 2
        elif al_temp & 4:
            # Low charge temp - Pre-alarm
            self.protection.temp_low_charge = 1
        else:
            self.protection.temp_low_charge = 0

        if al_temp & 32:
            # High discharge temp - Alarm
            self.protection.temp_high_discharge = 2
        elif al_temp & 16:
            # High discharge temp - Pre-alarm
            self.protection.temp_high_discharge = 1
        else:
            self.protection.temp_high_discharge = 0

        if al_temp & 128:
            # Low discharge temp - Alarm
            self.protection.temp_low_discharge = 2
        elif al_temp & 64:
            # Low discharge temp - Pre-alarm
            self.protection.temp_low_discharge = 1
        else:
            self.protection.temp_low_discharge = 0

        # if al_crnt_soc & 2:
        #    # High charge current - Alarm
        #    self.current_over = 2
        # elif al_crnt_soc & 1:
        #    # High charge current - Pre-alarm
        #    self.current_over = 1
        # else:
        #    self.current_over = 0

        # if al_crnt_soc & 8:
        #    # High discharge current - Alarm
        #    self.current_over = 2
        # elif al_crnt_soc & 4:
        #    # High discharge current - Pre-alarm
        #    self.current_over = 1
        # else:
        #    self.current_over = 0

        if al_crnt_soc & 2 or al_crnt_soc & 8:
            # High charge/discharge current - Alarm
            self.protection.current_over = 2
        elif al_crnt_soc & 1 or al_crnt_soc & 4:
            # High charge/discharge current - Pre-alarm
            self.protection.current_over = 1
        else:
            self.protection.current_over = 0

        if al_crnt_soc & 128:
            # Low SoC - Alarm
            self.protection.soc_low = 2
        elif al_crnt_soc & 64:
            # Low SoC Warning level - Pre-alarm
            self.protection.soc_low = 1
        else:
            self.protection.soc_low = 0

        return True

    def read_cells_volts(self, ser):
        if self.cell_count is None:
            return True

        # calculate how many sentences we will receive
        # in each sentence, the bms will send 3 cell voltages
        # so for a 4s, we will receive 2 sentences
        if (int(self.cell_count) % 3) == 0:
            sentences_expected = int(self.cell_count / 3)
        else:
            sentences_expected = int(self.cell_count / 3) + 1

        cells_volts_data = self.request_data(
            ser, self.command_cell_volts, sentences_to_receive=sentences_expected
        )

        if cells_volts_data is False and self.cells_volts_data_lastreadbad is True:
            # if this read out and the last one were bad, report error.
            # (we don't report single errors, as current daly firmware sends corrupted cells volts data occassionally)
            logger.debug(
                "No or invalid data has been received repeatedly in read_cells_volts()"
            )
            return False
        elif cells_volts_data is False:
            # memorize that this read was bad and bail out, ignoring it
            self.cells_volts_data_lastreadbad = True
            return True
        else:
            # this read was good, so reset error flag
            self.cells_volts_data_lastreadbad = False

        frameCell = [0, 0, 0]
        lowMin = utils.MIN_CELL_VOLTAGE / 2
        frame = 0

        if len(self.cells) != self.cell_count:
            # init the numbers of cells
            self.cells = []
            for idx in range(self.cell_count):
                self.cells.append(Cell(True))

        # logger.warning("data " + bytearray_to_string(cells_volts_data))

        # from each of the received sentences, read up to 3 voltages
        for i in range(sentences_expected):
            (
                frame,
                frameCell[0],
                frameCell[1],
                frameCell[2],
            ) = unpack_from(">Bhhh", cells_volts_data, 8 * i)
            for idx in range(3):
                cellnum = ((frame - 1) * 3) + idx  # daly is 1 based, driver 0 based
                if cellnum >= self.cell_count:
                    break  # ignore possible unused bytes of last sentence
                cellVoltage = frameCell[idx] / 1000
                self.cells[cellnum].voltage = (
                    None if cellVoltage < lowMin else cellVoltage
                )
        return True

    def read_cell_voltage_range_data(self, ser):
        minmax_data = self.request_data(ser, self.command_minmax_cell_volts)
        # check if connection success
        if minmax_data is False:
            logger.debug("No data received in read_cell_voltage_range_data()")
            return False

        (
            cell_max_voltage,
            self.cell_max_no,
            cell_min_voltage,
            self.cell_min_no,
        ) = unpack_from(">hbhb", minmax_data)
        # Daly cells numbers are 1 based and not 0 based
        self.cell_min_no -= 1
        self.cell_max_no -= 1
        # Voltage is returned in mV
        self.cell_max_voltage = cell_max_voltage / 1000
        self.cell_min_voltage = cell_min_voltage / 1000
        return True

    def read_balance_state(self, ser):
        balance_data = self.request_data(ser, self.command_cell_balance)
        # check if connection success
        if balance_data is False:
            logger.debug("No data received in read_balance_state()")
            return False

        bitdata = unpack_from(">Q", balance_data)[0]

        mask = 1 << 48
        for i in range(len(self.cells)):
            self.cells[i].balance = True if bitdata & mask else False
            mask >>= 1

        return True

    def read_temperature_range_data(self, ser):
        minmax_data = self.request_data(ser, self.command_minmax_temp)
        # check if connection success
        if minmax_data is False:
            logger.debug("No data received in read_temperature_range_data()")
            return False

        max_temp, max_no, min_temp, min_no = unpack_from(">bbbb", minmax_data)
        self.temp1 = min_temp - self.TEMP_ZERO_CONSTANT
        self.temp2 = max_temp - self.TEMP_ZERO_CONSTANT
        return True

    def read_fed_data(self, ser):
        fed_data = self.request_data(ser, self.command_fet)
        # check if connection success
        if fed_data is False:
            logger.debug("No data received in read_fed_data()")
            return False

        (
            status,
            self.charge_fet,
            self.discharge_fet,
            bms_cycles,
            capacity_remain,
        ) = unpack_from(">b??BL", fed_data)
        self.capacity_remain = capacity_remain / 1000
        return True

    # new
    def read_capacity(self, ser):
        capa_data = self.request_data(ser, self.command_rated_params)
        # check if connection success
        if capa_data is False:
            logger.debug("No data received in read_capacity()")
            return False

        (capacity, cell_volt) = unpack_from(">LL", capa_data)
        if capacity and capacity > 0:
            self.capacity = capacity / 1000
            return True
        else:
            return False

    # new
    def read_production_date(self, ser):
        production = self.request_data(ser, self.command_batt_details)
        # check if connection success
        if production is False:
            logger.debug("No data received in read_production_date()")
            return False

        (_, _, year, month, day) = unpack_from(">BBBBB", production)
        self.production = f"{year + 2000}{month:02d}{day:02d}"
        return True

    # new
    def read_battery_code(self, ser):
        data = self.request_data(ser, self.command_batt_code, sentences_to_receive=5)

        if data is False:
            logger.debug("No data received in read_battery_code()")
            return False

        battery_code = ""
        # logger.warning("data " + utils.bytearray_to_string(cells_volts_data))
        for i in range(5):
            nr, part = unpack_from(">B7s", data, i * 8)
            if nr != i + 1:
                logger.debug("bad battery code index")  # use string anyhow, just warn
            battery_code += part.decode("utf-8")

        if battery_code != "":
            self.custom_field = sub(
                " +",
                " ",
                (battery_code.replace("\x00", " ").strip()),
            )
        return True

    def unique_identifier(self) -> str:
        """
        Used to identify a BMS when multiple BMS are connected
        """
        if self.custom_field != "":
            return self.custom_field.replace(" ", "_")
        else:
            return str(self.production) + "_" + str(int(self.capacity))

    def reset_soc_callback(self, path, value):
        if value is None:
            return False

        if value < 0 or value > 100:
            return False

        self.reset_soc = value
        self.soc_to_set = value
        return True

    def write_soc_and_datetime(self, ser):
        if self.soc_to_set is None:
            return False

        # wait shortly, else the Daly is not ready and throws a lot of no reply errors
        # if you see a lot of errors, try to increase in steps of 0.005
        sleep(0.020)

        cmd = bytearray(13)
        now = datetime.now()

        pack_into(
            ">BBBBBBBBBBH",
            cmd,
            0,
            0xA5,
            self.command_address[0],
            self.command_set_soc[0],
            8,
            now.year - 2000,
            now.month,
            now.day,
            now.hour,
            now.minute,
            now.second,
            int(self.soc_to_set * 10),
        )
        cmd[12] = sum(cmd[:12]) & 0xFF

        logger.info(f"write soc {self.soc_to_set}%")
        self.soc_to_set = None  # Reset value, so we will set it only once

        ser.flushOutput()
        ser.flushInput()
        ser.write(cmd)

        reply = self.read_sentence(ser, self.command_set_soc)
        if reply is False or reply[0] != 1:
            logger.error("write soc failed")
        return True

    def force_charging_off_callback(self, path, value):
        if value is None:
            return False

        if value == 0:
            self.trigger_force_disable_charge = False
            return True

        if value == 1:
            self.trigger_force_disable_charge = True
            return True

        return False

    def force_discharging_off_callback(self, path, value):
        if value is None:
            return False

        if value == 0:
            self.trigger_force_disable_discharge = False
            return True

        if value == 1:
            self.trigger_force_disable_discharge = True
            return True

        return False

    def write_charge_discharge_mos(self, ser):
        # wait shortly, else the Daly is not ready and throws a lot of no reply errors
        # if you see a lot of errors, try to increase in steps of 0.005
        sleep(0.020)

        if (
            self.trigger_force_disable_charge is None
            and self.trigger_force_disable_discharge is None
        ):
            return False

        # wait shortly, else the Daly is not ready and throws a lot of no reply errors
        # if you see a lot of errors, try to increase in steps of 0.005
        sleep(0.020)

        cmd = bytearray(self.command_base)

        if self.trigger_force_disable_charge is not None:
            cmd[2] = self.command_disable_charge_mos[0]
            cmd[4] = 0 if self.trigger_force_disable_charge else 1
            cmd[12] = sum(cmd[:12]) & 0xFF
            logger.info(
                f"write force disable charging: {'true' if self.trigger_force_disable_charge else 'false'}"
            )
            self.trigger_force_disable_charge = None
            ser.flushOutput()
            ser.flushInput()
            ser.write(cmd)

            reply = self.read_sentence(ser, self.command_disable_charge_mos)
            if reply is False or reply[0] != cmd[4]:
                logger.error("write force disable charge/discharge failed")
                return False

        if self.trigger_force_disable_discharge is not None:
            cmd[2] = self.command_disable_discharge_mos[0]
            cmd[4] = 0 if self.trigger_force_disable_discharge else 1
            cmd[12] = sum(cmd[:12]) & 0xFF
            logger.info(
                f"write force disable discharging: {'true' if self.trigger_force_disable_discharge else 'false'}"
            )
            self.trigger_force_disable_discharge = None
            ser.flushOutput()
            ser.flushInput()
            ser.write(cmd)

            reply = self.read_sentence(ser, self.command_disable_discharge_mos)
            if reply is False or reply[0] != cmd[4]:
                logger.error("write force disable charge/discharge failed")
                return False
        return True

    def generate_command(self, command):
        buffer = bytearray(self.command_base)
        buffer[1] = self.command_address[0]  # Always serial 40 or 80
        buffer[2] = command[0]
        buffer[12] = sum(buffer[:12]) & 0xFF  # checksum calc
        return buffer

    def request_data(self, ser, command, sentences_to_receive=1):
        # wait shortly, else the Daly is not ready and throws a lot of no reply errors
        # if you see a lot of errors, try to increase in steps of 0.005
        sleep(0.020)

        self.runtime = 0
        time_start = time()
        ser.flushOutput()
        ser.flushInput()
        ser.write(self.generate_command(command))

        reply = bytearray()
        for i in range(sentences_to_receive):
            next = self.read_sentence(ser, command)
            if not next:
                logger.debug(f"request_data: bad reply no. {i}")
                return False
            reply += next
        self.runtime = time() - time_start
        return reply

    def read_sentence(self, ser, expected_reply, timeout=0.5):
        """read one 13 byte sentence from daly smart bms.
        return false if less than 13 bytes received in timeout secs, or frame errors occured
        return received datasection as bytearray else
        """
        time_start = time()

        reply = ser.read_until(b"\xA5")
        if not reply or b"\xA5" not in reply:
            logger.debug(
                f"read_sentence {utils.bytearray_to_string(expected_reply)}: no sentence start received"
            )
            return False

        idx = reply.index(b"\xA5")
        reply = reply[idx:]
        toread = ser.inWaiting()
        while toread < 12:
            sleep((12 - toread) * 0.001)
            toread = ser.inWaiting()
            time_run = time() - time_start
            if time_run > timeout:
                logger.debug(
                    f"read_sentence {utils.bytearray_to_string(expected_reply)}: timeout"
                )
                return False

        reply += ser.read(12)
        _, id, cmd, length = unpack_from(">BBBB", reply)

        # logger.info(f"reply: {utils.bytearray_to_string(reply)}")  # debug

        if id != 1 or length != 8 or cmd != expected_reply[0]:
            logger.debug(
                f"read_sentence {utils.bytearray_to_string(expected_reply)}: wrong header"
            )
            return False

        chk = unpack_from(">B", reply, 12)[0]
        if sum(reply[:12]) & 0xFF != chk:
            logger.debug(
                f"read_sentence {utils.bytearray_to_string(expected_reply)}: wrong checksum"
            )
            return False

        return reply[4:12]<|MERGE_RESOLUTION|>--- conflicted
+++ resolved
@@ -29,14 +29,11 @@
         self.trigger_force_disable_charge = None
         self.cells_volts_data_lastreadbad = False
         self.last_charge_mode = self.charge_mode
-<<<<<<< HEAD
-=======
         # list of available callbacks, in order to display the buttons in the GUI
         self.available_callbacks = [
             "force_charging_off_callback",
             "force_discharging_off_callback",
         ]
->>>>>>> 525d241c
 
     # command bytes [StartFlag=A5][Address=40][Command=94][DataLength=8][8x zero bytes][checksum]
     command_base = b"\xA5\x40\x94\x08\x00\x00\x00\x00\x00\x00\x00\x00\x81"
