# -*- coding: utf-8 -*-
from battery import Battery, Cell
from utils import open_serial_port, logger
import utils
from struct import unpack_from, pack_into
from time import sleep, time
from datetime import datetime
from re import sub


class Daly(Battery):
    def __init__(self, port, baud, address):
        super(Daly, self).__init__(port, baud, address)
        self.charger_connected = None
        self.load_connected = None
        self.command_address = address
        self.cell_min_voltage = None
        self.cell_max_voltage = None
        self.cell_min_no = None
        self.cell_max_no = None
        self.poll_interval = 1000
        self.type = self.BATTERYTYPE
        self.has_settings = 1
        self.reset_soc = 0
        self.soc_to_set = None
        self.runtime = 0  # TROUBLESHOOTING for no reply errors
        self.trigger_force_disable_discharge = None
        self.trigger_force_disable_charge = None
<<<<<<< HEAD
=======
        self.cells_volts_data_lastreadbad = False
        self.last_charge_mode = self.charge_mode
>>>>>>> 2ed27808

    # command bytes [StartFlag=A5][Address=40][Command=94][DataLength=8][8x zero bytes][checksum]
    command_base = b"\xA5\x40\x94\x08\x00\x00\x00\x00\x00\x00\x00\x00\x81"
    command_set_soc = b"\x21"
    command_rated_params = b"\x50"
    command_batt_details = b"\x53"
    command_batt_code = b"\x57"
    command_soc = b"\x90"
    command_minmax_cell_volts = b"\x91"  # no reply
    command_minmax_temp = b"\x92"  # no reply
    command_fet = b"\x93"  # no reply
    command_status = b"\x94"
    command_cell_volts = b"\x95"
    command_temp = b"\x96"
    command_cell_balance = b"\x97"  # no reply
    command_alarm = b"\x98"  # no reply
    command_disable_discharge_mos = b"\xD9"
    command_disable_charge_mos = b"\xDA"

    BATTERYTYPE = "Daly"
    LENGTH_CHECK = 1
    LENGTH_POS = 3
    CURRENT_ZERO_CONSTANT = 30000
    TEMP_ZERO_CONSTANT = 40

    def test_connection(self):
        # call a function that will connect to the battery, send a command and retrieve the result.
        # The result or call should be unique to this BMS. Battery name or version, etc.
        # Return True if success, False for failure
        result = False
        try:
            with open_serial_port(self.port, self.baud_rate) as ser:
                result = self.read_status_data(ser)
<<<<<<< HEAD
                self.read_soc_data(ser)
                self.read_battery_code(ser)
=======
                # get first data to show in startup log, only if result is true
                if result:
                    self.read_soc_data(ser)
                    self.read_battery_code(ser)
>>>>>>> 2ed27808

        except Exception as err:
            logger.error(f"Unexpected {err=}, {type(err)=}")
            result = False

        # give the user a feedback that no BMS was found
        if not result:
            logger.error(">>> ERROR: No reply - returning")

        return result

    def get_settings(self):
        self.capacity = utils.BATTERY_CAPACITY
        with open_serial_port(self.port, self.baud_rate) as ser:
            self.read_capacity(ser)
            self.read_production_date(ser)

        self.max_battery_charge_current = utils.MAX_BATTERY_CHARGE_CURRENT
        self.max_battery_discharge_current = utils.MAX_BATTERY_DISCHARGE_CURRENT
        return True

    def refresh_data(self):
        result = False

        # Open serial port to be used for all data reads instead of opening multiple times
        try:
            with open_serial_port(self.port, self.baud_rate) as ser:
                result = self.read_soc_data(ser)
                self.reset_soc = self.soc if self.soc else 0
                if self.runtime > 0.200:  # TROUBLESHOOTING for no reply errors
                    logger.info(
                        "  |- refresh_data: read_soc_data - result: "
                        + str(result)
                        + " - runtime: "
                        + str(f"{self.runtime:.1f}")
                        + "s"
                    )

                result = self.read_fed_data(ser) and result
                if self.runtime > 0.200:  # TROUBLESHOOTING for no reply errors
                    logger.info(
                        "  |- refresh_data: read_fed_data - result: "
                        + str(result)
                        + " - runtime: "
                        + str(f"{self.runtime:.1f}")
                        + "s"
                    )

                result = self.read_cell_voltage_range_data(ser) and result
                if self.runtime > 0.200:  # TROUBLESHOOTING for no reply errors
                    logger.info(
                        "  |- refresh_data: read_cell_voltage_range_data - result: "
                        + str(result)
                        + " - runtime: "
                        + str(f"{self.runtime:.1f}")
                        + "s"
                    )

                self.write_soc_and_datetime(ser)
                if self.runtime > 0.200:  # TROUBLESHOOTING for no reply errors
                    logger.info(
                        "  |- refresh_data: write_soc_and_datetime - result: "
                        + str(result)
                        + " - runtime: "
                        + str(f"{self.runtime:.1f}")
                        + "s"
                    )

                result = self.read_alarm_data(ser) and result
                if self.runtime > 0.200:  # TROUBLESHOOTING for no reply errors
                    logger.info(
                        "  |- refresh_data: read_alarm_data - result: "
                        + str(result)
                        + " - runtime: "
                        + str(f"{self.runtime:.1f}")
                        + "s"
                    )

                result = self.read_temperature_range_data(ser) and result
                if self.runtime > 0.200:  # TROUBLESHOOTING for no reply errors
                    logger.info(
                        "  |- refresh_data: read_temperature_range_data - result: "
                        + str(result)
                        + " - runtime: "
                        + str(f"{self.runtime:.1f}")
                        + "s"
                    )

                result = self.read_balance_state(ser) and result
                if self.runtime > 0.200:  # TROUBLESHOOTING for no reply errors
                    logger.info(
                        "  |- refresh_data: read_balance_state - result: "
                        + str(result)
                        + " - runtime: "
                        + str(f"{self.runtime:.1f}")
                        + "s"
                    )

                result = self.read_cells_volts(ser) and result
                if self.runtime > 0.200:  # TROUBLESHOOTING for no reply errors
                    logger.info(
                        "  |- refresh_data: read_cells_volts - result: "
                        + str(result)
                        + " - runtime: "
                        + str(f"{self.runtime:.1f}")
                        + "s"
                    )

                self.write_charge_discharge_mos(ser)

<<<<<<< HEAD
=======
                if utils.AUTO_RESET_SOC:
                    self.update_soc(ser)

>>>>>>> 2ed27808
        except OSError:
            logger.warning("Couldn't open serial port")

        if not result:  # TROUBLESHOOTING for no reply errors
            logger.info("refresh_data: result: " + str(result))
        return result

    def update_soc(self, ser):
        if self.last_charge_mode is not None and self.charge_mode is not None:
            if not self.last_charge_mode.startswith(
                "Float"
            ) and self.charge_mode.startswith("Float"):
                # we just entered float mode, so the battery must be full
                self.soc_to_set = 100
                self.write_soc_and_datetime(ser)
        self.last_charge_mode = self.charge_mode

    def read_status_data(self, ser):
        status_data = self.request_data(ser, self.command_status)
        # check if connection success
        if status_data is False:
            logger.debug("No data received in read_status_data()")
            return False

        (
            self.cell_count,
            self.temp_sensors,
            self.charger_connected,
            self.load_connected,
            state,
            self.cycles,
        ) = unpack_from(">bb??bhx", status_data)

        self.max_battery_voltage = utils.MAX_CELL_VOLTAGE * self.cell_count
        self.min_battery_voltage = utils.MIN_CELL_VOLTAGE * self.cell_count

        self.hardware_version = (
            "DalyBMS "
            + str(self.cell_count)
            + " cells"
            + (" (" + self.production + ")" if self.production else "")
        )
        logger.debug(self.hardware_version)
        return True

    def read_soc_data(self, ser):
        # Ensure data received is valid
        crntMinValid = -(utils.MAX_BATTERY_DISCHARGE_CURRENT * 2.1)
        crntMaxValid = utils.MAX_BATTERY_CHARGE_CURRENT * 1.3
        triesValid = 2
        while triesValid > 0:
            triesValid -= 1
            soc_data = self.request_data(ser, self.command_soc)
            # check if connection success
            if soc_data is False:
                continue

            voltage, tmp, current, soc = unpack_from(">hhhh", soc_data)
            current = (
                (current - self.CURRENT_ZERO_CONSTANT)
                / -10
                * utils.INVERT_CURRENT_MEASUREMENT
            )
            if crntMinValid < current < crntMaxValid:
                self.voltage = voltage / 10
                # apply exponential smoothing on the flickering current measurement
                self.current = (0.1 * current) + (
                    0.9 * (0 if self.current is None else self.current)
                )
                self.soc = soc / 10
                return True

            logger.warning("read_soc_data - triesValid " + str(triesValid))
        return False

    def read_alarm_data(self, ser):
        alarm_data = self.request_data(ser, self.command_alarm)
        # check if connection success
        if alarm_data is False:
            logger.warning("No data received in read_alarm_data()")
            return False

        (
            al_volt,
            al_temp,
            al_crnt_soc,
            al_diff,
            al_mos,
            al_misc1,
            al_misc2,
            al_fault,
        ) = unpack_from(">bbbbbbbb", alarm_data)

        if al_volt & 48:
            # High voltage levels - Alarm
            self.protection.voltage_high = 2
        elif al_volt & 15:
            # High voltage Warning levels - Pre-alarm
            self.protection.voltage_high = 1
        else:
            self.protection.voltage_high = 0

        if al_volt & 128:
            # Low voltage level - Alarm
            self.protection.voltage_low = 2
        elif al_volt & 64:
            # Low voltage Warning level - Pre-alarm
            self.protection.voltage_low = 1
        else:
            self.protection.voltage_low = 0

        if al_temp & 2:
            # High charge temp - Alarm
            self.protection.temp_high_charge = 2
        elif al_temp & 1:
            # High charge temp - Pre-alarm
            self.protection.temp_high_charge = 1
        else:
            self.protection.temp_high_charge = 0

        if al_temp & 8:
            # Low charge temp - Alarm
            self.protection.temp_low_charge = 2
        elif al_temp & 4:
            # Low charge temp - Pre-alarm
            self.protection.temp_low_charge = 1
        else:
            self.protection.temp_low_charge = 0

        if al_temp & 32:
            # High discharge temp - Alarm
            self.protection.temp_high_discharge = 2
        elif al_temp & 16:
            # High discharge temp - Pre-alarm
            self.protection.temp_high_discharge = 1
        else:
            self.protection.temp_high_discharge = 0

        if al_temp & 128:
            # Low discharge temp - Alarm
            self.protection.temp_low_discharge = 2
        elif al_temp & 64:
            # Low discharge temp - Pre-alarm
            self.protection.temp_low_discharge = 1
        else:
            self.protection.temp_low_discharge = 0

        # if al_crnt_soc & 2:
        #    # High charge current - Alarm
        #    self.current_over = 2
        # elif al_crnt_soc & 1:
        #    # High charge current - Pre-alarm
        #    self.current_over = 1
        # else:
        #    self.current_over = 0

        # if al_crnt_soc & 8:
        #    # High discharge current - Alarm
        #    self.current_over = 2
        # elif al_crnt_soc & 4:
        #    # High discharge current - Pre-alarm
        #    self.current_over = 1
        # else:
        #    self.current_over = 0

        if al_crnt_soc & 2 or al_crnt_soc & 8:
            # High charge/discharge current - Alarm
            self.protection.current_over = 2
        elif al_crnt_soc & 1 or al_crnt_soc & 4:
            # High charge/discharge current - Pre-alarm
            self.protection.current_over = 1
        else:
            self.protection.current_over = 0

        if al_crnt_soc & 128:
            # Low SoC - Alarm
            self.protection.soc_low = 2
        elif al_crnt_soc & 64:
            # Low SoC Warning level - Pre-alarm
            self.protection.soc_low = 1
        else:
            self.protection.soc_low = 0

        return True

    def read_cells_volts(self, ser):
        if self.cell_count is None:
            return True

        # calculate how many sentences we will receive
        # in each sentence, the bms will send 3 cell voltages
        # so for a 4s, we will receive 2 sentences
        if (int(self.cell_count) % 3) == 0:
            sentences_expected = int(self.cell_count / 3)
        else:
            sentences_expected = int(self.cell_count / 3) + 1

        cells_volts_data = self.request_data(
            ser, self.command_cell_volts, sentences_to_receive=sentences_expected
        )

<<<<<<< HEAD
        if cells_volts_data is False:
            logger.debug(
                "No or invalid data has been received in read_cells_volts()"
            )  # just debug level, as there are DALY BMS that send broken packages occasionally
            return False
=======
        if cells_volts_data is False and self.cells_volts_data_lastreadbad is True:
            # if this read out and the last one were bad, report error.
            # (we don't report single errors, as current daly firmware sends corrupted cells volts data occassionally)
            logger.debug(
                "No or invalid data has been received repeatedly in read_cells_volts()"
            )
            return False
        elif cells_volts_data is False:
            # memorize that this read was bad and bail out, ignoring it
            self.cells_volts_data_lastreadbad = True
            return True
        else:
            # this read was good, so reset error flag
            self.cells_volts_data_lastreadbad = False
>>>>>>> 2ed27808

        frameCell = [0, 0, 0]
        lowMin = utils.MIN_CELL_VOLTAGE / 2
        frame = 0
<<<<<<< HEAD

        if len(self.cells) != self.cell_count:
            # init the numbers of cells
            self.cells = []
            for idx in range(self.cell_count):
                self.cells.append(Cell(True))

=======

        if len(self.cells) != self.cell_count:
            # init the numbers of cells
            self.cells = []
            for idx in range(self.cell_count):
                self.cells.append(Cell(True))

>>>>>>> 2ed27808
        # logger.warning("data " + bytes(cells_volts_data).hex())

        # from each of the received sentences, read up to 3 voltages
        for i in range(sentences_expected):
            (
                frame,
                frameCell[0],
                frameCell[1],
                frameCell[2],
            ) = unpack_from(">Bhhh", cells_volts_data, 8 * i)
            for idx in range(3):
                cellnum = ((frame - 1) * 3) + idx  # daly is 1 based, driver 0 based
                if cellnum >= self.cell_count:
                    break  # ignore possible unused bytes of last sentence
                cellVoltage = frameCell[idx] / 1000
                self.cells[cellnum].voltage = (
                    None if cellVoltage < lowMin else cellVoltage
                )
        return True

    def read_cell_voltage_range_data(self, ser):
        minmax_data = self.request_data(ser, self.command_minmax_cell_volts)
        # check if connection success
        if minmax_data is False:
            logger.debug("No data received in read_cell_voltage_range_data()")
            return False

        (
            cell_max_voltage,
            self.cell_max_no,
            cell_min_voltage,
            self.cell_min_no,
        ) = unpack_from(">hbhb", minmax_data)
        # Daly cells numbers are 1 based and not 0 based
        self.cell_min_no -= 1
        self.cell_max_no -= 1
        # Voltage is returned in mV
        self.cell_max_voltage = cell_max_voltage / 1000
        self.cell_min_voltage = cell_min_voltage / 1000
        return True

    def read_balance_state(self, ser):
        balance_data = self.request_data(ser, self.command_cell_balance)
        # check if connection success
        if balance_data is False:
            logger.debug("No data received in read_balance_state()")
            return False

        bitdata = unpack_from(">Q", balance_data)[0]

        mask = 1 << 48
        for i in range(len(self.cells)):
            self.cells[i].balance = True if bitdata & mask else False
            mask >>= 1

        return True

    def read_temperature_range_data(self, ser):
        minmax_data = self.request_data(ser, self.command_minmax_temp)
        # check if connection success
        if minmax_data is False:
            logger.debug("No data received in read_temperature_range_data()")
            return False

        max_temp, max_no, min_temp, min_no = unpack_from(">bbbb", minmax_data)
        self.temp1 = min_temp - self.TEMP_ZERO_CONSTANT
        self.temp2 = max_temp - self.TEMP_ZERO_CONSTANT
        return True

    def read_fed_data(self, ser):
        fed_data = self.request_data(ser, self.command_fet)
        # check if connection success
        if fed_data is False:
            logger.debug("No data received in read_fed_data()")
            return False

        (
            status,
            self.charge_fet,
            self.discharge_fet,
            bms_cycles,
            capacity_remain,
        ) = unpack_from(">b??BL", fed_data)
        self.capacity_remain = capacity_remain / 1000
        return True

    # new
    def read_capacity(self, ser):
        capa_data = self.request_data(ser, self.command_rated_params)
        # check if connection success
        if capa_data is False:
            logger.debug("No data received in read_capacity()")
            return False

        (capacity, cell_volt) = unpack_from(">LL", capa_data)
        if capacity and capacity > 0:
            self.capacity = capacity / 1000
            return True
        else:
            return False

    # new
    def read_production_date(self, ser):
        production = self.request_data(ser, self.command_batt_details)
        # check if connection success
        if production is False:
            logger.debug("No data received in read_production_date()")
            return False

        (_, _, year, month, day) = unpack_from(">BBBBB", production)
        self.production = f"{year + 2000}{month:02d}{day:02d}"
        return True

    # new
    def read_battery_code(self, ser):
        data = self.request_data(ser, self.command_batt_code, sentences_to_receive=5)

        if data is False:
            logger.debug("No data received in read_battery_code()")
            return False

        battery_code = ""
        # logger.warning("data " + bytes(cells_volts_data).hex())
        for i in range(5):
            nr, part = unpack_from(">B7s", data, i * 8)
            if nr != i + 1:
<<<<<<< HEAD
                logger.warning("bad battery code index")  # use string anyhow, just warn
=======
                logger.debug("bad battery code index")  # use string anyhow, just warn
>>>>>>> 2ed27808
            battery_code += part.decode("utf-8")

        if battery_code != "":
            self.custom_field = sub(
                " +",
                " ",
                (battery_code.strip()),
            )
        return True

<<<<<<< HEAD
=======
    def unique_identifier(self) -> str:
        """
        Used to identify a BMS when multiple BMS are connected
        """
        if self.custom_field != "":
            return self.custom_field.replace(" ", "_")
        else:
            return str(self.production) + "_" + str(int(self.capacity))

>>>>>>> 2ed27808
    def reset_soc_callback(self, path, value):
        if value is None:
            return False

        if value < 0 or value > 100:
            return False

        self.reset_soc = value
        self.soc_to_set = value
        return True

    def write_soc_and_datetime(self, ser):
        if self.soc_to_set is None:
            return False

        # wait shortly, else the Daly is not ready and throws a lot of no reply errors
        # if you see a lot of errors, try to increase in steps of 0.005
        sleep(0.020)

        cmd = bytearray(13)
        now = datetime.now()

        pack_into(
            ">BBBBBBBBBBH",
            cmd,
            0,
            0xA5,
            self.command_address[0],
            self.command_set_soc[0],
            8,
            now.year - 2000,
            now.month,
            now.day,
            now.hour,
            now.minute,
            now.second,
            int(self.soc_to_set * 10),
        )
        cmd[12] = sum(cmd[:12]) & 0xFF

        logger.info(f"write soc {self.soc_to_set}%")
        self.soc_to_set = None  # Reset value, so we will set it only once

        ser.flushOutput()
        ser.flushInput()
        ser.write(cmd)

        reply = self.read_sentence(ser, self.command_set_soc)
<<<<<<< HEAD
        if reply[0] != 1:
=======
        if reply is False or reply[0] != 1:
>>>>>>> 2ed27808
            logger.error("write soc failed")
        return True

    def force_charging_off_callback(self, path, value):
        if value is None:
            return False

        if value == 0:
            self.trigger_force_disable_charge = False
            return True

        if value == 1:
            self.trigger_force_disable_charge = True
            return True

        return False

    def force_discharging_off_callback(self, path, value):
        if value is None:
            return False

        if value == 0:
            self.trigger_force_disable_discharge = False
            return True

        if value == 1:
            self.trigger_force_disable_discharge = True
            return True

        return False

    def write_charge_discharge_mos(self, ser):
<<<<<<< HEAD
=======
        # wait shortly, else the Daly is not ready and throws a lot of no reply errors
        # if you see a lot of errors, try to increase in steps of 0.005
        sleep(0.020)

>>>>>>> 2ed27808
        if (
            self.trigger_force_disable_charge is None
            and self.trigger_force_disable_discharge is None
        ):
            return False

<<<<<<< HEAD
=======
        # wait shortly, else the Daly is not ready and throws a lot of no reply errors
        # if you see a lot of errors, try to increase in steps of 0.005
        sleep(0.020)

>>>>>>> 2ed27808
        cmd = bytearray(self.command_base)

        if self.trigger_force_disable_charge is not None:
            cmd[2] = self.command_disable_charge_mos[0]
            cmd[4] = 0 if self.trigger_force_disable_charge else 1
            cmd[12] = sum(cmd[:12]) & 0xFF
            logger.info(
                f"write force disable charging: {'true' if self.trigger_force_disable_charge else 'false'}"
            )
            self.trigger_force_disable_charge = None
            ser.flushOutput()
            ser.flushInput()
            ser.write(cmd)

            reply = self.read_sentence(ser, self.command_disable_charge_mos)
            if reply is False or reply[0] != cmd[4]:
                logger.error("write force disable charge/discharge failed")
                return False

        if self.trigger_force_disable_discharge is not None:
            cmd[2] = self.command_disable_discharge_mos[0]
            cmd[4] = 0 if self.trigger_force_disable_discharge else 1
            cmd[12] = sum(cmd[:12]) & 0xFF
            logger.info(
                f"write force disable discharging: {'true' if self.trigger_force_disable_discharge else 'false'}"
            )
            self.trigger_force_disable_discharge = None
            ser.flushOutput()
            ser.flushInput()
            ser.write(cmd)

            reply = self.read_sentence(ser, self.command_disable_discharge_mos)
            if reply is False or reply[0] != cmd[4]:
                logger.error("write force disable charge/discharge failed")
                return False
        return True

    def generate_command(self, command):
        buffer = bytearray(self.command_base)
        buffer[1] = self.command_address[0]  # Always serial 40 or 80
        buffer[2] = command[0]
        buffer[12] = sum(buffer[:12]) & 0xFF  # checksum calc
        return buffer

    def request_data(self, ser, command, sentences_to_receive=1):
        # wait shortly, else the Daly is not ready and throws a lot of no reply errors
        # if you see a lot of errors, try to increase in steps of 0.005
        sleep(0.020)

        self.runtime = 0
        time_start = time()
        ser.flushOutput()
        ser.flushInput()
        ser.write(self.generate_command(command))

        reply = bytearray()
        for i in range(sentences_to_receive):
            next = self.read_sentence(ser, command)
            if not next:
<<<<<<< HEAD
                logger.info(f"request_data: bad reply no. {i}")
=======
                logger.debug(f"request_data: bad reply no. {i}")
>>>>>>> 2ed27808
                return False
            reply += next
        self.runtime = time() - time_start
        return reply

    def read_sentence(self, ser, expected_reply, timeout=0.5):
        """read one 13 byte sentence from daly smart bms.
        return false if less than 13 bytes received in timeout secs, or frame errors occured
        return received datasection as bytearray else
        """
        time_start = time()

        reply = ser.read_until(b"\xA5")
        if not reply or b"\xA5" not in reply:
<<<<<<< HEAD
            logger.error(
=======
            logger.debug(
>>>>>>> 2ed27808
                f"read_sentence {bytes(expected_reply).hex()}: no sentence start received"
            )
            return False

        idx = reply.index(b"\xA5")
        reply = reply[idx:]
        toread = ser.inWaiting()
        while toread < 12:
            sleep((12 - toread) * 0.001)
            toread = ser.inWaiting()
            time_run = time() - time_start
            if time_run > timeout:
<<<<<<< HEAD
                logger.warning(f"read_sentence {bytes(expected_reply).hex()}: timeout")
=======
                logger.debug(f"read_sentence {bytes(expected_reply).hex()}: timeout")
>>>>>>> 2ed27808
                return False

        reply += ser.read(12)
        _, id, cmd, length = unpack_from(">BBBB", reply)

        # logger.info(f"reply: {bytes(reply).hex()}")  # debug

        if id != 1 or length != 8 or cmd != expected_reply[0]:
<<<<<<< HEAD
            logger.error(f"read_sentence {bytes(expected_reply).hex()}: wrong header")
=======
            logger.debug(f"read_sentence {bytes(expected_reply).hex()}: wrong header")
>>>>>>> 2ed27808
            return False

        chk = unpack_from(">B", reply, 12)[0]
        if sum(reply[:12]) & 0xFF != chk:
<<<<<<< HEAD
            logger.warning(
                f"read_sentence {bytes(expected_reply).hex()}: wrong checksum"
            )
=======
            logger.debug(f"read_sentence {bytes(expected_reply).hex()}: wrong checksum")
>>>>>>> 2ed27808
            return False

        return reply[4:12]<|MERGE_RESOLUTION|>--- conflicted
+++ resolved
@@ -26,11 +26,8 @@
         self.runtime = 0  # TROUBLESHOOTING for no reply errors
         self.trigger_force_disable_discharge = None
         self.trigger_force_disable_charge = None
-<<<<<<< HEAD
-=======
         self.cells_volts_data_lastreadbad = False
         self.last_charge_mode = self.charge_mode
->>>>>>> 2ed27808
 
     # command bytes [StartFlag=A5][Address=40][Command=94][DataLength=8][8x zero bytes][checksum]
     command_base = b"\xA5\x40\x94\x08\x00\x00\x00\x00\x00\x00\x00\x00\x81"
@@ -64,15 +61,10 @@
         try:
             with open_serial_port(self.port, self.baud_rate) as ser:
                 result = self.read_status_data(ser)
-<<<<<<< HEAD
-                self.read_soc_data(ser)
-                self.read_battery_code(ser)
-=======
                 # get first data to show in startup log, only if result is true
                 if result:
                     self.read_soc_data(ser)
                     self.read_battery_code(ser)
->>>>>>> 2ed27808
 
         except Exception as err:
             logger.error(f"Unexpected {err=}, {type(err)=}")
@@ -183,12 +175,9 @@
 
                 self.write_charge_discharge_mos(ser)
 
-<<<<<<< HEAD
-=======
                 if utils.AUTO_RESET_SOC:
                     self.update_soc(ser)
 
->>>>>>> 2ed27808
         except OSError:
             logger.warning("Couldn't open serial port")
 
@@ -390,13 +379,6 @@
             ser, self.command_cell_volts, sentences_to_receive=sentences_expected
         )
 
-<<<<<<< HEAD
-        if cells_volts_data is False:
-            logger.debug(
-                "No or invalid data has been received in read_cells_volts()"
-            )  # just debug level, as there are DALY BMS that send broken packages occasionally
-            return False
-=======
         if cells_volts_data is False and self.cells_volts_data_lastreadbad is True:
             # if this read out and the last one were bad, report error.
             # (we don't report single errors, as current daly firmware sends corrupted cells volts data occassionally)
@@ -411,12 +393,10 @@
         else:
             # this read was good, so reset error flag
             self.cells_volts_data_lastreadbad = False
->>>>>>> 2ed27808
 
         frameCell = [0, 0, 0]
         lowMin = utils.MIN_CELL_VOLTAGE / 2
         frame = 0
-<<<<<<< HEAD
 
         if len(self.cells) != self.cell_count:
             # init the numbers of cells
@@ -424,15 +404,6 @@
             for idx in range(self.cell_count):
                 self.cells.append(Cell(True))
 
-=======
-
-        if len(self.cells) != self.cell_count:
-            # init the numbers of cells
-            self.cells = []
-            for idx in range(self.cell_count):
-                self.cells.append(Cell(True))
-
->>>>>>> 2ed27808
         # logger.warning("data " + bytes(cells_volts_data).hex())
 
         # from each of the received sentences, read up to 3 voltages
@@ -559,11 +530,7 @@
         for i in range(5):
             nr, part = unpack_from(">B7s", data, i * 8)
             if nr != i + 1:
-<<<<<<< HEAD
-                logger.warning("bad battery code index")  # use string anyhow, just warn
-=======
                 logger.debug("bad battery code index")  # use string anyhow, just warn
->>>>>>> 2ed27808
             battery_code += part.decode("utf-8")
 
         if battery_code != "":
@@ -574,8 +541,6 @@
             )
         return True
 
-<<<<<<< HEAD
-=======
     def unique_identifier(self) -> str:
         """
         Used to identify a BMS when multiple BMS are connected
@@ -585,7 +550,6 @@
         else:
             return str(self.production) + "_" + str(int(self.capacity))
 
->>>>>>> 2ed27808
     def reset_soc_callback(self, path, value):
         if value is None:
             return False
@@ -634,11 +598,7 @@
         ser.write(cmd)
 
         reply = self.read_sentence(ser, self.command_set_soc)
-<<<<<<< HEAD
-        if reply[0] != 1:
-=======
         if reply is False or reply[0] != 1:
->>>>>>> 2ed27808
             logger.error("write soc failed")
         return True
 
@@ -671,26 +631,20 @@
         return False
 
     def write_charge_discharge_mos(self, ser):
-<<<<<<< HEAD
-=======
         # wait shortly, else the Daly is not ready and throws a lot of no reply errors
         # if you see a lot of errors, try to increase in steps of 0.005
         sleep(0.020)
 
->>>>>>> 2ed27808
         if (
             self.trigger_force_disable_charge is None
             and self.trigger_force_disable_discharge is None
         ):
             return False
 
-<<<<<<< HEAD
-=======
         # wait shortly, else the Daly is not ready and throws a lot of no reply errors
         # if you see a lot of errors, try to increase in steps of 0.005
         sleep(0.020)
 
->>>>>>> 2ed27808
         cmd = bytearray(self.command_base)
 
         if self.trigger_force_disable_charge is not None:
@@ -750,11 +704,7 @@
         for i in range(sentences_to_receive):
             next = self.read_sentence(ser, command)
             if not next:
-<<<<<<< HEAD
-                logger.info(f"request_data: bad reply no. {i}")
-=======
                 logger.debug(f"request_data: bad reply no. {i}")
->>>>>>> 2ed27808
                 return False
             reply += next
         self.runtime = time() - time_start
@@ -769,11 +719,7 @@
 
         reply = ser.read_until(b"\xA5")
         if not reply or b"\xA5" not in reply:
-<<<<<<< HEAD
-            logger.error(
-=======
             logger.debug(
->>>>>>> 2ed27808
                 f"read_sentence {bytes(expected_reply).hex()}: no sentence start received"
             )
             return False
@@ -786,11 +732,7 @@
             toread = ser.inWaiting()
             time_run = time() - time_start
             if time_run > timeout:
-<<<<<<< HEAD
-                logger.warning(f"read_sentence {bytes(expected_reply).hex()}: timeout")
-=======
                 logger.debug(f"read_sentence {bytes(expected_reply).hex()}: timeout")
->>>>>>> 2ed27808
                 return False
 
         reply += ser.read(12)
@@ -799,22 +741,12 @@
         # logger.info(f"reply: {bytes(reply).hex()}")  # debug
 
         if id != 1 or length != 8 or cmd != expected_reply[0]:
-<<<<<<< HEAD
-            logger.error(f"read_sentence {bytes(expected_reply).hex()}: wrong header")
-=======
             logger.debug(f"read_sentence {bytes(expected_reply).hex()}: wrong header")
->>>>>>> 2ed27808
             return False
 
         chk = unpack_from(">B", reply, 12)[0]
         if sum(reply[:12]) & 0xFF != chk:
-<<<<<<< HEAD
-            logger.warning(
-                f"read_sentence {bytes(expected_reply).hex()}: wrong checksum"
-            )
-=======
             logger.debug(f"read_sentence {bytes(expected_reply).hex()}: wrong checksum")
->>>>>>> 2ed27808
             return False
 
         return reply[4:12]