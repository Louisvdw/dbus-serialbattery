--- conflicted
+++ resolved
@@ -11,10 +11,6 @@
 
 # zero means parse all incoming data (every second)
 CELL_INFO_REFRESH_S = 0
-<<<<<<< HEAD
-=======
-DEVICE_INFO_REFRESH_S = 60 * 60 * 10  # every 10 Hours
->>>>>>> f5eb0896
 CHAR_HANDLE = "0000ffe1-0000-1000-8000-00805f9b34fb"
 MODEL_NBR_UUID = "00002a24-0000-1000-8000-00805f9b34fb"
 
