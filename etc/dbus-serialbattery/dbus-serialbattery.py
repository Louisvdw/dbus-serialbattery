#!/usr/bin/python
# -*- coding: utf-8 -*-

from __future__ import absolute_import, division, print_function, unicode_literals
from time import sleep
from dbus.mainloop.glib import DBusGMainLoop
from threading import Thread
import dbus
import sys
if sys.version_info.major == 2:
    import gobject
else:
    from gi.repository import GLib as gobject

# Victron packages
# from ve_utils import exit_on_error

from dbushelper import DbusHelper
from utils import DRIVER_VERSION, DRIVER_SUBVERSION, logger
import logging
from lltjbd import LltJbd
from daly import Daly
from ant import Ant
from jkbms import Jkbms
from sinowealth import Sinowealth
from renogy import Renogy
from revov import Revov
#from mnb import MNB


logger.info('Starting dbus-serialbattery')

def main():

    def poll_battery(loop):
        # Run in separate thread. Pass in the mainloop so the thread can kill us if there is an exception.
        poller = Thread(target=lambda: helper.publish_battery(loop))
        # Thread will die with us if deamon
        poller.daemon = True
        poller.start()
        return True

    def get_battery_type(_port):
        # all the different batteries the driver support and need to test for
        battery_types = [
<<<<<<< HEAD
            # LltJbd(port=_port, baud=9600),
            # Ant(port=_port, baud=19200),
            # Daly(port=_port, baud=9600, address=b"\x40"),
            # Daly(port=_port, baud=9600, address=b"\x80"),
            Jkbms(port=_port, baud=115200)
            # Sinowealth(port=_port, baud=9600),
            # Renogy(port=_port, baud=9600)
=======
            LltJbd(port=_port, baud=9600),
            Ant(port=_port, baud=19200),
            Daly(port=_port, baud=9600, address=b"\x40"),
            Daly(port=_port, baud=9600, address=b"\x80"),
            Jkbms(port=_port, baud=115200),
            Sinowealth(port=_port, baud=9600),
            Renogy(port=_port, baud=9600),
            Revov (port=_port, baud=9600)
>>>>>>> 8a8a1b0a
            # MNB(port=_port, baud=9600),
        ]

        # try to establish communications with the battery 3 times, else exit
        count = 3
        while count > 0:
            # create a new battery object that can read the battery and run connection test
            for test in battery_types:
                logger.info('Testing ' + test.__class__.__name__)
                if test.test_connection() is True:
                    logger.info('Connection established to ' + test.__class__.__name__)
                    return test

            count -= 1
            sleep(0.5)

        return None

    def get_port():
        # Get the port we need to use from the argument
        if len(sys.argv) > 1:
            return sys.argv[1]
        else:
            # just for MNB-SPI
            logger.info('No Port needed')
            return '/dev/tty/USB9'

    logger.info('dbus-serialbattery v' + str(DRIVER_VERSION) + DRIVER_SUBVERSION)

    port = get_port()
    battery = get_battery_type(port)

    # exit if no battery could be found
    if battery is None:
        logger.error("ERROR >>> No battery connection at " + port)
        sys.exit(1)
    
    battery.log_settings()
    
    # Have a mainloop, so we can send/receive asynchronous calls to and from dbus
    DBusGMainLoop(set_as_default=True)
    if sys.version_info.major == 2:
        gobject.threads_init()
    mainloop = gobject.MainLoop()

    # Get the initial values for the battery used by setup_vedbus
    helper = DbusHelper(battery)
    
    if not helper.setup_vedbus():
        logger.error("ERROR >>> Problem with battery set up at " + port)
        sys.exit(1)
<<<<<<< HEAD
    logger.info('Battery connected to dbus from ' + port)


=======
    
>>>>>>> 8a8a1b0a
    # Poll the battery at INTERVAL and run the main loop
    gobject.timeout_add(battery.poll_interval, lambda: poll_battery(mainloop))
    try:
        mainloop.run()
    except KeyboardInterrupt:
        pass


if __name__ == "__main__":
    main()<|MERGE_RESOLUTION|>--- conflicted
+++ resolved
@@ -43,24 +43,14 @@
     def get_battery_type(_port):
         # all the different batteries the driver support and need to test for
         battery_types = [
-<<<<<<< HEAD
             # LltJbd(port=_port, baud=9600),
             # Ant(port=_port, baud=19200),
             # Daly(port=_port, baud=9600, address=b"\x40"),
             # Daly(port=_port, baud=9600, address=b"\x80"),
-            Jkbms(port=_port, baud=115200)
+            Jkbms(port=_port, baud=115200),
             # Sinowealth(port=_port, baud=9600),
-            # Renogy(port=_port, baud=9600)
-=======
-            LltJbd(port=_port, baud=9600),
-            Ant(port=_port, baud=19200),
-            Daly(port=_port, baud=9600, address=b"\x40"),
-            Daly(port=_port, baud=9600, address=b"\x80"),
-            Jkbms(port=_port, baud=115200),
-            Sinowealth(port=_port, baud=9600),
-            Renogy(port=_port, baud=9600),
-            Revov (port=_port, baud=9600)
->>>>>>> 8a8a1b0a
+            # Renogy(port=_port, baud=9600),
+            # Revov (port=_port, baud=9600)
             # MNB(port=_port, baud=9600),
         ]
 
@@ -112,13 +102,9 @@
     if not helper.setup_vedbus():
         logger.error("ERROR >>> Problem with battery set up at " + port)
         sys.exit(1)
-<<<<<<< HEAD
-    logger.info('Battery connected to dbus from ' + port)
 
+    # logger.info('Battery connected to dbus from ' + port)
 
-=======
-    
->>>>>>> 8a8a1b0a
     # Poll the battery at INTERVAL and run the main loop
     gobject.timeout_add(battery.poll_interval, lambda: poll_battery(mainloop))
     try:
