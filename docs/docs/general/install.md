--- conflicted
+++ resolved
@@ -78,15 +78,9 @@
 2. Run these commands to install or update to the latest release version.
 
   ```bash
-<<<<<<< HEAD
-  wget -O /tmp/install-release.sh https://raw.githubusercontent.com/Louisvdw/dbus-serialbattery/master/etc/dbus-serialbattery/install-release.sh
-
-  bash /tmp/install-release.sh
-=======
   wget -O /tmp/install.sh https://raw.githubusercontent.com/Louisvdw/dbus-serialbattery/master/etc/dbus-serialbattery/install.sh
 
   bash /tmp/install.sh
->>>>>>> 2f6ea71e
 
   reboot
   ```
@@ -251,16 +245,11 @@
 # kill driver, if running
 pkill -f "python .*/dbus-serialbattery.py"
 
-<<<<<<< HEAD
-# remove install-script from rc.local
-sed -i "/sh \/data\/etc\/dbus-serialbattery\/reinstall-local.sh/d" /data/rc.local
-=======
 # remove install script from rc.local
 sed -i "/sh \/data\/etc\/dbus-serialbattery\/reinstalllocal.sh/d" /data/rc.local
 
 # restore GUI changes
 bash /data/etc/dbus-serialbattery/restore-gui.sh
->>>>>>> 2f6ea71e
 ```
 
 > If after the uninstall for some reason several items in the GUI were red, DO NOT reboot your GX device. See [Uninstalling driver bricked my cerbo #576](https://github.com/Louisvdw/dbus-serialbattery/issues/576)
