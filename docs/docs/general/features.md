--- conflicted
+++ resolved
@@ -121,29 +121,6 @@
 
 ## BMS feature comparison
 
-<<<<<<< HEAD
-| Feature                                  | Ant   | Daly  | ECS                | Heltec | HLPdataBMS4S | JK BMS | Life/Tian Power | LLT/JBD | MNB <sup>(1)</sup> | Renogy | Seplos | Sinowealth <sup>(1)</sup> |
-| ---:                                     | :---: | :---: | :---:              | :---:  | :---:        | :---:  | :---:           | :---:   | :---:              | :---:  | :---:  | :---:                     |
-| Voltage                                  | Yes   | Yes   | Yes                | Yes    | Yes          | Yes    | Yes             | Yes     | Yes                | Yes    | Yes    | Yes                       |
-| Current                                  | Yes   | Yes   | Yes                | Yes    | Yes          | Yes    | Yes             | Yes     | Yes                | Yes    | Yes    | Yes                       |
-| Power                                    | Yes   | Yes   | Yes                | Yes    | Yes          | Yes    | Yes             | Yes     | Yes                | Yes    | Yes    | Yes                       |
-| State Of Charge                          | Yes   | Yes   | Yes                | Yes    | Yes          | Yes    | Yes             | Yes     | Yes                | Yes    | Yes    | Yes                       |
-| Battery temperature                      | Yes   | Yes   | Yes                | Yes    | Yes          | Yes    | Yes             | Yes     | Yes                | Yes    | Yes    | Yes                       |
-| MOSFET temperature                       | No    | No    | No                 | Yes    | No           | Yes    | No              | Yes     | No                 | No     | No     | No                        |
-| Consumed Ah                              | Yes   | Yes   | Yes                | No     | Yes          | Yes    | Yes             | Yes     | Yes                | Yes    | Yes    | Yes                       |
-| Time-to-go                               | Calc  | Calc  | Calc               | Calc   | Calc         | Calc   | Calc            | Calc    | Calc               | Calc   | Calc   | Calc                      |
-| Min/max cell voltages                    | Yes   | Yes   | No                 | Yes    | Yes          | Yes    | Yes             | Yes     | No                 | Yes    | Yes    | Yes                       |
-| Min/max temperature                      | Yes   | Yes   | Yes                | No     | Yes          | Yes    | Yes             | Yes     | Yes                | Yes    | Yes    | Yes                       |
-| Installed capacity                       | Yes   | Yes   | Yes                | Yes    | Yes          | Yes    | Yes             | Yes     | Yes                | Yes    | Yes    | Yes                       |
-| Available capacity                       | Yes   | Yes   | Yes                | No     | Yes          | Yes    | Yes             | Yes     | Yes                | Yes    | Yes    | Yes                       |
-| Cell details                             | No    | Yes   | Yes                | Yes    | Yes          | Yes    | Yes             | Yes     | No                 | Yes    | Yes    | ?                         |
-| Balancing status                         | Yes   | No    | Yes                | Yes    | No           | Yes    | Yes             | No      | No                 | No     | No     | ?                         |
-| Raise alarms from the BMS                | Yes   | Yes   | Yes <sup>(2)</sup> | Yes    | Yes          | Yes    | Yes             | Yes     | Yes                | Yes    | Yes    | ?                         |
-| History of charge cycles                 | Yes   | Yes   | No                 | No     | No           | Yes    | Yes             | Yes     | No                 | Yes    | Yes    | Yes                       |
-| Get CCL/DCL from the BMS                 | No    | No    | No                 | Yes    | No           | Yes    | No              | No      | No                 | No     | No     | No                        |
-| Charge current control management (CCCM) | Yes   | Yes   | Yes                | Yes    | Yes          | Yes    | Yes             | Yes     | Yes                | Yes    | Yes    | Yes                       |
-| Set battery parameters (DVCC)            | Calc  | Calc  | Yes                | Calc   | Yes          | Calc   | Calc            | Calc    | Yes                | Calc   | Calc   | Calc                      |
-=======
 | Feature                                                                   | Ant   | Daly  | ECS                | Heltec | HLPdataBMS4S | JK BMS | Life/Tian Power | LLT/JBD | MNB <sup>(1)</sup> | Renogy | Seplos | Sinowealth <sup>(1)</sup> |
 | ---:                                                                      | :---: | :---: | :---:              | :---:  | :---:        | :---:  | :---:           | :---:   | :---:              | :---:  | :---:  | :---:                     |
 | Voltage                                                                   | Yes   | Yes   | Yes                | Yes    | Yes          | Yes    | Yes             | Yes     | Yes                | Yes    | Yes    | Yes                       |
@@ -166,7 +143,6 @@
 | Charge current control management (CCCM)                                  | Yes   | Yes   | Yes                | Yes    | Yes          | Yes    | Yes             | Yes     | Yes                | Yes    | Yes    | Yes                       |
 | Set battery parameters (DVCC)                                             | Calc  | Calc  | Yes                | Calc   | Yes          | Calc   | Calc            | Calc    | Yes                | Calc   | Calc   | Calc                      |
 | Bluetooth connection <img src="../img/bluetooth.svg" className="h-1em" /> | No    | No    | No                 | No     | No           | Yes    | No              | Yes     | No                 | No     | No     | No                        |
->>>>>>> 2ed27808
 
 
 `Calc` means that the value is calculated by the driver.
